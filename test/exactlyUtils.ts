import { ethers } from "hardhat";
import {
  Contract,
  BigNumber,
  ContractTransaction,
  ContractReceipt,
} from "ethers";
import { parseUnits } from "ethers/lib/utils";

export interface BorrowEventInterface {
  to: string;
  amount: BigNumber;
  commission: BigNumber;
  maturityDate: BigNumber;
}

export interface SuppliedEventInterface {
  from: string;
  amount: BigNumber;
  commission: BigNumber;
  maturityDate: BigNumber;
}


export function parseBorrowEvent(tx: ContractTransaction) {
  return new Promise<BorrowEventInterface>(async (resolve, reject) => {
    let receipt: ContractReceipt = await tx.wait();
    let args = receipt.events?.filter((x) => {
      return x.event == "Borrowed";
    })[0]["args"];

    if (args != undefined) {
      resolve({
        to: args.to.toString(),
        amount: BigNumber.from(args.amount),
        commission: BigNumber.from(args.commission),
        maturityDate: BigNumber.from(args.maturityDate),
      });
    } else {
      reject(new Error("Event not found"));
    }
  });
}

export function parseSupplyEvent(tx: ContractTransaction) {
  return new Promise<SuppliedEventInterface>(async (resolve, reject) => {
    let receipt: ContractReceipt = await tx.wait();
    let args = receipt.events?.filter((x) => {
      return x.event == "Supplied";
    })[0]["args"];

    if (args != undefined) {
      resolve({
        from: args.from.toString(),
        amount: BigNumber.from(args.amount),
        commission: BigNumber.from(args.commission),
        maturityDate: BigNumber.from(args.maturityDate),
      });
    } else {
      reject(new Error("Event not found"));
    }
  });
}

export function errorUnmatchedPool(state: PoolState, requiredState: PoolState): string {
  return "UnmatchedPoolState("+ state + ", " + requiredState + ")";
}

export function errorGeneric(errorCode: ProtocolError): string {
  return "GenericError("+ errorCode + ")";
}

export enum PoolState {
  INVALID,
  MATURED,
  VALID,
  NOT_READY
}

export enum ProtocolError {
  NO_ERROR,
  MARKET_NOT_LISTED,
  MARKET_ALREADY_LISTED,
  SNAPSHOT_ERROR,
  PRICE_ERROR,
  INSUFFICIENT_LIQUIDITY,
  UNSUFFICIENT_SHORTFALL,
  AUDITOR_MISMATCH,
  TOO_MUCH_REPAY,
  REPAY_ZERO,
  TOKENS_MORE_THAN_BALANCE,
  INVALID_POOL_STATE,
  INVALID_POOL_ID,
  LIQUIDATOR_NOT_BORROWER,
  BORROW_PAUSED,
  NOT_AN_EXAFIN_SENDER,
  INVALID_SET_BORROW_CAP,
  MARKET_BORROW_CAP_REACHED,
  INCONSISTENT_PARAMS_LENGTH,
  REDEEM_CANT_BE_ZERO
}

<<<<<<< HEAD
export class DefaultEnv {
=======
export type MockedTokenSpec = {
  decimals: BigNumber|number;
  collateralRate: BigNumber;
  usdPrice: BigNumber;
}
>>>>>>> 3ae48a48

export class ExactlyEnv {
  oracle: Contract;
  auditor: Contract;
  interestRateModel: Contract;
  tsUtils: Contract;
  exaLib: Contract;
  exaToken: Contract;
  exafinContracts: Map<string, Contract>;
  underlyingContracts: Map<string, Contract>;
  baseRate: BigNumber;
  marginRate: BigNumber;
  slopeRate: BigNumber;
  notAnExafinAddress = "0x6D88564b707518209a4Bea1a57dDcC23b59036a8";
  usdAddress: string;

  constructor(
    _oracle: Contract,
    _auditor: Contract,
    _interestRateModel: Contract,
    _tsUtils: Contract,
    _exaLib: Contract,
    _exaToken: Contract,
    _exafinContracts: Map<string, Contract>,
    _underlyingContracts: Map<string, Contract>
  ) {
    this.oracle = _oracle;
    this.auditor = _auditor;
    this.exafinContracts = _exafinContracts;
    this.underlyingContracts = _underlyingContracts;
    this.interestRateModel = _interestRateModel;
    this.tsUtils = _tsUtils;
    this.exaLib = _exaLib;
    this.exaToken = _exaToken;
    this.baseRate = parseUnits("0.02");
    this.marginRate = parseUnits("0.01");
    this.slopeRate = parseUnits("0.07");
    this.usdAddress = "0x0000000000000000000000000000000000000348";
  }

  public getExafin(key: string): Contract {
    return this.exafinContracts.get(key)!;
  }

  public getUnderlying(key: string): Contract {
    return this.underlyingContracts.get(key)!;
  }

  public async setOracle(oracleAddress: string) {
    await this.auditor.setOracle(oracleAddress);
  }
  
  public async setOracleMockPrice(assetSymbol: string, valueString: string) {
    await this.oracle.setPrice(assetSymbol, parseUnits(valueString, 18));
  }

<<<<<<< HEAD
}

export class RewardsLibEnv {

  someAuditor: Contract;
  exaLib: Contract;
  exaToken: Contract;
  exafin: Contract;
  notAnExafinAddress = "0x6D88564b707518209a4Bea1a57dDcC23b59036a8";

  constructor(
    _someAuditor: Contract,
    _exaLib: Contract,
    _exaToken: Contract,
    _exafin: Contract
  ) {
    this.someAuditor = _someAuditor;
    this.exaLib = _exaLib;
    this.exaToken = _exaToken;
    this.exafin = _exafin;
  }

}

export class ExactlyEnv {

  static async create(
    tokensUSDPrice: Map<string, BigNumber>,
    tokensCollateralRate: Map<string, BigNumber>
  ): Promise<DefaultEnv> {
=======
  static async create(mockedTokens: Map<string, MockedTokenSpec>): Promise<ExactlyEnv> {
>>>>>>> 3ae48a48
    let exafinContracts = new Map<string, Contract>();
    let underlyingContracts = new Map<string, Contract>();

    const TSUtilsLib = await ethers.getContractFactory("TSUtils");
    let tsUtils = await TSUtilsLib.deploy();
    await tsUtils.deployed();

    const ExaLib = await ethers.getContractFactory("ExaLib");
    let exaLib = await ExaLib.deploy();
    await exaLib.deployed();

    const ExaToken = await ethers.getContractFactory("ExaToken");
    let exaToken = await ExaToken.deploy();
    await exaToken.deployed();

    const MockedOracle = await ethers.getContractFactory("MockedOracle");
    let oracle = await MockedOracle.deploy();
    await oracle.deployed();

    const DefaultInterestRateModel = await ethers.getContractFactory("DefaultInterestRateModel", {
      libraries: {
        TSUtils: tsUtils.address
      }
    });
    let interestRateModel = await DefaultInterestRateModel.deploy(
      parseUnits("0.01"),
      parseUnits("0.07")
    );
    await interestRateModel.deployed();

    const Auditor = await ethers.getContractFactory("Auditor", {
      libraries: {
        TSUtils: tsUtils.address,
        ExaLib: exaLib.address
      }
    });
    let auditor = await Auditor.deploy(
      oracle.address,
      exaToken.address
    );
    await auditor.deployed();

    // We have to enable all the Exafins in the auditor 
    await Promise.all(
      Array.from(mockedTokens.keys()).map(async (tokenName) => {
        const {decimals, collateralRate, usdPrice} = mockedTokens.get(tokenName)!
        const totalSupply = ethers.utils.parseUnits("100000000000", decimals);
        const MockedToken = await ethers.getContractFactory("MockedToken");
        const underlyingToken = await MockedToken.deploy(
          "Fake " + tokenName,
          "F" + tokenName,
          decimals,
          totalSupply.toString()
        );
        await underlyingToken.deployed();

        const Exafin = await ethers.getContractFactory("Exafin", {
          libraries: {
            TSUtils: tsUtils.address
          }
        });
        const exafin = await Exafin.deploy(
          underlyingToken.address,
          tokenName,
          auditor.address,
          interestRateModel.address
        );
        await exafin.deployed();

        // Mock PriceOracle setting dummy price
        await oracle.setPrice(tokenName, usdPrice);
        // Enable Market for Exafin-TOKEN by setting the collateral rates
        await auditor.enableMarket(
          exafin.address,
          collateralRate,
          tokenName,
          tokenName,
          decimals
        );

        // Handy maps with all the exafins and underlying tokens
        exafinContracts.set(tokenName, exafin);
        underlyingContracts.set(tokenName, underlyingToken);
      })
    );

    return new Promise<DefaultEnv>((resolve) => {
      resolve(
        new DefaultEnv(
          oracle,
          auditor,
          interestRateModel,
          tsUtils,
          exaLib,
          exaToken,
          exafinContracts,
          underlyingContracts
        )
      );
    });
  }

  static async createRewardsEnv(): Promise<RewardsLibEnv> {

    const ExaLib = await ethers.getContractFactory("ExaLib");
    let exaLib = await ExaLib.deploy();
    await exaLib.deployed();

    const ExaToken = await ethers.getContractFactory("ExaToken");
    let exaToken = await ExaToken.deploy();
    await exaToken.deployed();

    const Exafin = await ethers.getContractFactory("SomeExafin");
    let exafin = await Exafin.deploy();
    await exafin.deployed();

    const Auditor = await ethers.getContractFactory("SomeAuditor", {
      libraries: {
        ExaLib: exaLib.address
      }
    });
    let auditor = await Auditor.deploy(
      exaToken.address
    );
    await auditor.deployed();
    await auditor.enableMarket(exafin.address);

    return new Promise<RewardsLibEnv>((resolve) => {
      resolve(
        new RewardsLibEnv(
          auditor,
          exaLib,
          exaToken,
          exafin
        )
      );
    });

  }
}

export class ExaTime {
  timestamp: number;

  private oneDay: number = 86400;
  private INTERVAL: number = 86400 * 7;

  constructor(timestamp: number = Math.floor(Date.now() / 1000)) {
    this.timestamp = timestamp;
  }

  public nextPoolID(): number {
    return (
      this.timestamp - (this.timestamp % this.INTERVAL) + this.INTERVAL
    );
  }

  public isPoolID(): boolean {
    return (
      (this.timestamp % this.INTERVAL) == 0
    );
  }

  public pastPoolID(): number {
    return (
      this.timestamp - (this.timestamp % this.INTERVAL) - this.INTERVAL
    );
  }

  public trimmedDay(): number {
    return (this.timestamp - (this.timestamp % this.oneDay));
  }

  public daysDiffWith(anotherTimestamp: number): number {
    return (anotherTimestamp - this.trimmedDay()) / this.oneDay;
  }

  public futurePools(maxPools: number): number[] {
    let nextPoolID = this.nextPoolID();
    var allPools: number[] = [];
    for (let i = 0; i < maxPools; i++) {
      allPools.push(nextPoolID);
      nextPoolID += this.INTERVAL;
    }
    return allPools;
  }
}<|MERGE_RESOLUTION|>--- conflicted
+++ resolved
@@ -100,17 +100,13 @@
   REDEEM_CANT_BE_ZERO
 }
 
-<<<<<<< HEAD
-export class DefaultEnv {
-=======
 export type MockedTokenSpec = {
   decimals: BigNumber|number;
   collateralRate: BigNumber;
   usdPrice: BigNumber;
 }
->>>>>>> 3ae48a48
-
-export class ExactlyEnv {
+
+export class DefaultEnv {
   oracle: Contract;
   auditor: Contract;
   interestRateModel: Contract;
@@ -165,9 +161,6 @@
     await this.oracle.setPrice(assetSymbol, parseUnits(valueString, 18));
   }
 
-<<<<<<< HEAD
-}
-
 export class RewardsLibEnv {
 
   someAuditor: Contract;
@@ -192,13 +185,7 @@
 
 export class ExactlyEnv {
 
-  static async create(
-    tokensUSDPrice: Map<string, BigNumber>,
-    tokensCollateralRate: Map<string, BigNumber>
-  ): Promise<DefaultEnv> {
-=======
   static async create(mockedTokens: Map<string, MockedTokenSpec>): Promise<ExactlyEnv> {
->>>>>>> 3ae48a48
     let exafinContracts = new Map<string, Contract>();
     let underlyingContracts = new Map<string, Contract>();
 
