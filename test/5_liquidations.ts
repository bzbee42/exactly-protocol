import { expect } from "chai";
import { ethers } from "hardhat";
import { parseUnits } from "@ethersproject/units";
import { BigNumber, Contract } from "ethers";
import {
  ProtocolError,
  ExactlyEnv,
  ExaTime,
  errorGeneric,
  DefaultEnv,
  parseBorrowEvent,
} from "./exactlyUtils";
import { SignerWithAddress } from "@nomiclabs/hardhat-ethers/signers";

describe("Liquidations", function () {
  let auditor: Contract;
  let exactlyEnv: DefaultEnv;
  let nextPoolID: number;
  let exaTime = new ExaTime();

  let bob: SignerWithAddress;
  let alice: SignerWithAddress;

  let fixedLenderETH: Contract;
  let eth: Contract;
  let fixedLenderDAI: Contract;
  let dai: Contract;
  let fixedLenderWBTC: Contract;
  let wbtc: Contract;

  let mockedTokens = new Map([
    [
      "DAI",
      {
        decimals: 18,
        collateralRate: parseUnits("0.8"),
        usdPrice: parseUnits("1"),
      },
    ],
    [
      "ETH",
      {
        decimals: 18,
        collateralRate: parseUnits("0.7"),
        usdPrice: parseUnits("3000"),
      },
    ],
    [
      "WBTC",
      {
        decimals: 8,
        collateralRate: parseUnits("0.6"),
        usdPrice: parseUnits("63000"),
      },
    ],
  ]);

  let amountToBorrowDAI: BigNumber;

  let snapshot: any;
  beforeEach(async () => {
    snapshot = await ethers.provider.send("evm_snapshot", []);
  });

  beforeEach(async () => {
    [alice, bob] = await ethers.getSigners();

    exactlyEnv = await ExactlyEnv.create(mockedTokens);
    auditor = exactlyEnv.auditor;

    fixedLenderETH = exactlyEnv.getFixedLender("ETH");
    eth = exactlyEnv.getUnderlying("ETH");
    fixedLenderDAI = exactlyEnv.getFixedLender("DAI");
    dai = exactlyEnv.getUnderlying("DAI");
    fixedLenderWBTC = exactlyEnv.getFixedLender("WBTC");
    wbtc = exactlyEnv.getUnderlying("WBTC");

    nextPoolID = exaTime.nextPoolID();

    // From alice to bob
    await dai.transfer(bob.address, parseUnits("200000"));
  });

  describe("GIVEN alice supplies USD63k worth of WBTC, USD3k worth of ETH (66k total), 63k*0.6+3k*0.7=39k liquidity AND bob supplies 65kDAI", () => {
    let txBorrowAliceDAI: any;
    beforeEach(async () => {
      // we supply Eth to the protocol
      const amountETH = parseUnits("1");
<<<<<<< HEAD
      await eth.approve(fixedLenderETH.address, amountETH);
      await fixedLenderETH.supply(alice.address, amountETH, nextPoolID);

      // we supply WBTC to the protocol
      const amountWBTC = parseUnits("1", 8);
      await wbtc.approve(fixedLenderWBTC.address, amountWBTC);
      await fixedLenderWBTC.supply(alice.address, amountWBTC, nextPoolID);

      // bob supplies DAI to the protocol to have money in the pool
      const amountDAI = parseUnits("65000");
      await dai.connect(bob).approve(fixedLenderDAI.address, amountDAI);
      await fixedLenderDAI
        .connect(bob)
        .supply(bob.address, amountDAI, nextPoolID);
      await dai
        .connect(bob)
        .approve(fixedLenderDAI.address, parseUnits("200000"));
=======
      await eth.approve(exafinETH.address, amountETH);
      await exafinETH.connect(alice).supply(amountETH, nextPoolID);

      // we supply WBTC to the protocol
      const amountWBTC = parseUnits("1", 8);
      await wbtc.approve(exafinWBTC.address, amountWBTC);
      await exafinWBTC.connect(alice).supply(amountWBTC, nextPoolID);

      // bob supplies DAI to the protocol to have money in the pool
      const amountDAI = parseUnits("65000");
      await dai.connect(bob).approve(exafinDAI.address, amountDAI);
      await exafinDAI.connect(bob).supply(amountDAI, nextPoolID);
      await dai.connect(bob).approve(exafinDAI.address, parseUnits("100000"));
>>>>>>> 6ebcea07
    });

    describe("AND GIVEN Alice takes the biggest loan she can (39850 DAI), 50 buffer for interest", () => {
      beforeEach(async () => {
        // we make ETH & WBTC count as collateral
        await auditor.enterMarkets(
          [fixedLenderETH.address, fixedLenderWBTC.address],
          nextPoolID
        );
        // this works because 1USD (liquidity) = 1DAI (asset to borrow)
        amountToBorrowDAI = parseUnits("39850");

        // alice borrows all liquidity
        txBorrowAliceDAI = await fixedLenderDAI.borrow(
          amountToBorrowDAI,
          nextPoolID
        );
      });

      describe("WHEN the pool matures (prices stay the same) and 20 days goes by without payment", () => {
        beforeEach(async () => {
          await ethers.provider.send("evm_setNextBlockTimestamp", [
            nextPoolID + exaTime.ONE_DAY * 20 + exaTime.ONE_HOUR * 10,
          ]);
          await ethers.provider.send("evm_mine", []);
        });
        describe("AND the liquidation incentive is increased to 15%", () => {
          beforeEach(async () => {
            await auditor.setLiquidationIncentive(parseUnits("1.15"));
          });
          describe("AND the position is liquidated (19kdai)", () => {
            let tx: any;
            beforeEach(async () => {
              tx = fixedLenderDAI
                .connect(bob)
                .liquidate(
                  alice.address,
                  parseUnits("19000"),
                  fixedLenderWBTC.address,
                  nextPoolID
                );
              await tx;
            });
            it("THEN the liquidator seizes 19k+15% of collateral (in WBTC, 34682539 sats)", async () => {
              // 19kusd of btc at its current price of 63kusd + 15% incentive for liquidators
              const seizedWBTC = parseUnits("34682539", 0);

              await expect(tx)
                .to.emit(fixedLenderWBTC, "Seized")
                .withArgs(bob.address, alice.address, seizedWBTC, nextPoolID);
            });
            it("AND 0.028% in fee is charged (971111 sats)", async () => {
              const seizedWBTC = parseUnits("34682539", 0);
              const protocolShare = parseUnits("0.028");
              const fee = seizedWBTC.mul(protocolShare).div(parseUnits("1"));
              expect(await wbtc.balanceOf(bob.address)).to.eq(
                seizedWBTC.sub(fee)
              );
              await expect(tx)
                .to.emit(fixedLenderWBTC, "ReservesAdded")
                .withArgs(fixedLenderWBTC.address, fee);
            });
          });
        });

        describe("AND the protcol fee is increased to 4%", () => {
          beforeEach(async () => {
            await fixedLenderWBTC.setLiquidationFee(parseUnits("0.04"));
          });
          describe("AND the position is liquidated (19kdai)", () => {
            let tx: any;
            beforeEach(async () => {
              tx = fixedLenderDAI
                .connect(bob)
                .liquidate(
                  alice.address,
                  parseUnits("19000"),
                  fixedLenderWBTC.address,
                  nextPoolID
                );
              await tx;
            });
            it("THEN the liquidator seizes 19k+10% of collateral (WBTC)", async () => {
              // 19kusd of btc at its current price of 63kusd + 10% incentive for liquidators
              const seizedWBTC = parseUnits("33174603", 0);

              await expect(tx)
                .to.emit(fixedLenderWBTC, "Seized")
                .withArgs(bob.address, alice.address, seizedWBTC, nextPoolID);
            });
            it("AND 0.4% in fee is charged (1326984 sats)", async () => {
              const seizedWBTC = parseUnits("33174603", 0);
              const protocolShare = parseUnits("0.04");
              const fee = seizedWBTC.mul(protocolShare).div(parseUnits("1"));
              expect(await wbtc.balanceOf(bob.address)).to.eq(
                seizedWBTC.sub(fee)
              );
              await expect(tx)
                .to.emit(fixedLenderWBTC, "ReservesAdded")
                .withArgs(fixedLenderWBTC.address, fee);
            });
          });
        });

        describe("AND the position is liquidated a first time (19kdai)", () => {
          let tx: any;
          beforeEach(async () => {
            tx = fixedLenderDAI
              .connect(bob)
              .liquidate(
                alice.address,
                parseUnits("19000"),
                fixedLenderWBTC.address,
                nextPoolID
              );
            await tx;
          });
          it("THEN the liquidator seizes 19k+10% of collateral (WBTC)", async () => {
            // 19kusd of btc at its current price of 63kusd + 10% incentive for liquidators
            const seizedWBTC = parseUnits("33174603", 0);
            await expect(tx)
              .to.emit(fixedLenderWBTC, "Seized")
              .withArgs(bob.address, alice.address, seizedWBTC, nextPoolID);
          });
          it("AND 19k DAI of debt has been repaid, making debt ~36818 DAI", async () => {
            const [, debt] = await fixedLenderDAI.getAccountSnapshot(
              alice.address,
              nextPoolID
            );
            const borrowEventDAI = await parseBorrowEvent(txBorrowAliceDAI);
            const totalBorrowAmount = borrowEventDAI.amount.add(
              borrowEventDAI.commission
            );

            // 2% * 20 days = 40/100 + 1 = 140/100
            const amountOwed = totalBorrowAmount.mul(140).div(100);
            const debtCovered = parseUnits("19000")
              .mul(totalBorrowAmount)
              .div(amountOwed);
            // remaining debt + 2% * 20 days = 40/100 + 1 = 140/100
            const newDebtCalculated = totalBorrowAmount
              .sub(debtCovered)
              .mul(140)
              .div(100);

            expect(debt).to.be.closeTo(newDebtCalculated, 10000);
          });
          describe("AND WHEN the position is liquidated a second time (55818-19000)/2 ~== 18000", () => {
            beforeEach(async () => {
              tx = fixedLenderDAI
                .connect(bob)
                .liquidate(
                  alice.address,
                  parseUnits("18000"),
                  fixedLenderWBTC.address,
                  nextPoolID
                );
              await tx;
            });
            it("THEN the liquidator seizes 18k+10% of collateral (WBTC)", async () => {
              // 10.4kusd of btc at its current price of 63kusd + 10% incentive for liquidators
              const seizedWBTC = parseUnits("31428570", 0);
              await expect(tx)
                .to.emit(fixedLenderWBTC, "Seized")
                .withArgs(bob.address, alice.address, seizedWBTC, nextPoolID);
            });
            it("AND 18k DAI of debt has been repaid, making debt ~18k DAI", async () => {
              const [, debt] = await fixedLenderDAI.getAccountSnapshot(
                alice.address,
                nextPoolID
              );
              expect(debt).to.be.lt(parseUnits("19000"));
              expect(debt).to.be.gt(parseUnits("18000"));
            });
          });
        });
      });

      describe("A position can be recollateralized through liquidation", () => {
        describe("AND WHEN ETH price halves (Alices liquidity is 63k*0.6+1.5k*0.7=38850)", () => {
          beforeEach(async () => {
            await exactlyEnv.setOracleMockPrice("ETH", "1500");
          });
          it("THEN alice has a small (1k) liquidity shortfall", async () => {
            let shortfall = (
              await auditor.getAccountLiquidity(alice.address, nextPoolID)
            )[1];
            expect(shortfall).to.be.gt(parseUnits("1000"));
            expect(shortfall).to.be.lt(parseUnits("1100"));
          });
          // The liquidator has an incentive to repay as much of the debt as
          // possible (assuming he has an incentive to repay the debt in the
          // first place, see below), since _as soon as the position is
          // undercollateralized_, liquidators can repay half of its debt,
          // regardless of the user's shortfall
          describe("AND WHEN a liquidator repays the max amount (19kDAI)", () => {
            let tx: any;
            beforeEach(async () => {
              tx = await fixedLenderDAI
                .connect(bob)
                .liquidate(
                  alice.address,
                  parseUnits("19000"),
                  fixedLenderWBTC.address,
                  nextPoolID
                );
            });
            it("THEN alice no longer has a liquidity shortfall", async () => {
              const shortfall = (
                await auditor.getAccountLiquidity(alice.address, nextPoolID)
              )[1];
              expect(shortfall).to.eq(0);
            });
            it("AND the liquidator seized 19k + 10% = 20900 of collateral (WBTC)", async () => {
              // 19kusd of btc at its current price of 63kusd + 10% incentive for liquidators
              const seizedWBTC = parseUnits("33174603", 0);
              await expect(tx)
                .to.emit(fixedLenderWBTC, "Seized")
                .withArgs(bob.address, alice.address, seizedWBTC, nextPoolID);
            });
            // debt: 39850-19000 = 20850
            // liquidity: (1-.30158730)*0.6*63000+1500*0.7 = 27450
            // 27450- 20850= 6600
            it("AND she has some liquidity", async () => {
              const liquidity = (
                await auditor.getAccountLiquidity(alice.address, nextPoolID)
              )[0];
              expect(liquidity).to.be.gt(parseUnits("5400"));
              expect(liquidity).to.be.lt(parseUnits("5600"));
            });
          });
        });
      });

      describe("AND WHEN WBTC price halves (Alices liquidity is 32.5k*0.6+3k*0.7=21.6k)", () => {
        beforeEach(async () => {
          await exactlyEnv.setOracleMockPrice("WBTC", "32500");
        });
        describe("the collateral can be entirely depleted and still have some debt left", () => {
          describe("WHEN depleting Alices ETH collateral", () => {
            beforeEach(async () => {
              await fixedLenderDAI.connect(bob).liquidate(
                alice.address,
                // maybe I should've used amounts divisible by each other
                parseUnits("2727"),
                fixedLenderETH.address,
                nextPoolID
              );
            });
            it("THEN theres nearly no ETH supplied by Alice", async () => {
              const [suppliedETH] = await fixedLenderETH.getAccountSnapshot(
                alice.address,
                nextPoolID
              );
              expect(suppliedETH).to.be.lt(parseUnits("0.001"));
            });
            describe("AND WHEN liquidating $27500 of Alices WBTC collateral (two steps required)", () => {
              beforeEach(async () => {
                await fixedLenderDAI
                  .connect(bob)
                  .liquidate(
                    alice.address,
                    parseUnits("18000"),
                    fixedLenderWBTC.address,
                    nextPoolID
                  );
                await fixedLenderDAI
                  .connect(bob)
                  .liquidate(
                    alice.address,
                    parseUnits("9500"),
                    fixedLenderWBTC.address,
                    nextPoolID
                  );
              });
              it("THEN liquidating the max amount (4500, half of the remaining debt) is no longer possible", async () => {
                await expect(
                  fixedLenderDAI
                    .connect(bob)
                    .liquidate(
                      alice.address,
                      parseUnits("4500"),
                      fixedLenderETH.address,
                      nextPoolID
                    )
                ).to.be.revertedWith(
                  errorGeneric(ProtocolError.TOKENS_MORE_THAN_BALANCE)
                );
              });
              describe("AND WHEN liquidating the rest of the collateral", () => {
                beforeEach(async () => {
                  await fixedLenderDAI
                    .connect(bob)
                    .liquidate(
                      alice.address,
                      parseUnits("2045"),
                      fixedLenderWBTC.address,
                      nextPoolID
                    );
                });
                it("THEN the Alice has zero WBTC deposited", async () => {
                  const [suppliedWBTC] =
                    await fixedLenderWBTC.getAccountSnapshot(
                      alice.address,
                      nextPoolID
                    );
                  expect(suppliedWBTC).to.be.lt(parseUnits("0.0005", 8));
                });
                // now theres no incentive to liquidate those 7500 dai
                it("AND alice still has some DAI debt", async () => {
                  const [, debt] = await fixedLenderDAI.getAccountSnapshot(
                    alice.address,
                    nextPoolID
                  );
                  expect(debt).to.be.gt(parseUnits("7500"));
                });
              });
            });
          });
        });

        it("THEN alices liquidity is zero", async () => {
          // We expect liquidity to be equal to zero
          let liquidityAfterOracleChange = (
            await auditor.getAccountLiquidity(alice.address, nextPoolID)
          )[0];
          expect(liquidityAfterOracleChange).to.be.lt("1");
        });
        it("AND alice has a big (18k) liquidity shortfall", async () => {
          let shortfall = (
            await auditor.getAccountLiquidity(alice.address, nextPoolID)
          )[1];
          expect(shortfall).to.be.gt(parseUnits("18000"));
        });
        it("AND trying to repay an amount of zero fails", async () => {
          // We try to get all the ETH we can
          // We expect trying to repay zero to fail
          await expect(
            fixedLenderDAI.liquidate(
              alice.address,
              0,
              fixedLenderETH.address,
              nextPoolID
            )
          ).to.be.revertedWith(errorGeneric(ProtocolError.REPAY_ZERO));
        });
        it("AND the position cant be liquidated by the borrower", async () => {
          // We expect self liquidation to fail
          await expect(
            fixedLenderDAI.liquidate(
              alice.address,
              parseUnits("15000"),
              fixedLenderETH.address,
              nextPoolID
            )
          ).to.be.revertedWith(
            errorGeneric(ProtocolError.LIQUIDATOR_NOT_BORROWER)
          );
        });

        describe("GIVEN an insufficient allowance on the liquidator", () => {
          beforeEach(async () => {
            await dai
              .connect(bob)
              .approve(fixedLenderDAI.address, parseUnits("10000"));
          });
          it("WHEN trying to liquidate, THEN it reverts with a ERC20 transfer error", async () => {
            // We expect liquidation to fail because trying to liquidate
            // and take over a collateral that bob doesn't have enough
            await expect(
              fixedLenderDAI
                .connect(bob)
                .liquidate(
                  alice.address,
                  parseUnits("15000"),
                  fixedLenderETH.address,
                  nextPoolID
                )
            ).to.be.revertedWith("ERC20");
          });
        });

        describe("Liquidation error cases", () => {
          it("WHEN trying to liquidate 39850 DAI for ETH (of which there is only 3000usd), THEN it reverts with a TOKENS_MORE_THAN_BALANCE error", async () => {
            // We expect liquidation to fail because trying to liquidate
            // and take over a collateral that bob doesn't have enough
            await expect(
              fixedLenderDAI
                .connect(bob)
                .liquidate(
                  alice.address,
                  parseUnits("10000"),
                  fixedLenderETH.address,
                  nextPoolID
                )
            ).to.be.revertedWith(
              errorGeneric(ProtocolError.TOKENS_MORE_THAN_BALANCE)
            );
          });
          it("WHEN liquidating slightly more than the close factor(0.5), (20000 DAI), THEN it reverts", async () => {
            // We expect liquidation to fail because trying to liquidate too much (more than close factor of the borrowed asset)
            await expect(
              fixedLenderDAI
                .connect(bob)
                .liquidate(
                  alice.address,
                  parseUnits("20000"),
                  fixedLenderWBTC.address,
                  nextPoolID
                )
            ).to.be.revertedWith(errorGeneric(ProtocolError.TOO_MUCH_REPAY));
          });
        });
        // TODO: I think this should eventually be 'a position can be wiped out
        // if its undercollateralized enough' kind of testsuite
        describe("AND WHEN liquidating slightly less than the close factor (19000 DAI)", () => {
          let tx: any;
          beforeEach(async () => {
            tx = fixedLenderDAI
              .connect(bob)
              .liquidate(
                alice.address,
                parseUnits("19000"),
                fixedLenderWBTC.address,
                nextPoolID
              );
            await tx;
          });
          it("THEN roughly 19000 USD + 10% = 20900 of collateral (WBTC) is seized", async () => {
            const protocolShare = parseUnits("0.028");
            // this is equivalent to 18999.9 USD, at the provided price of
            // 32500 + 10% liquidation incentive
            const seizedWBTC = parseUnits("64307691", 0);
            await expect(tx)
              .to.emit(fixedLenderWBTC, "Seized")
              .withArgs(bob.address, alice.address, seizedWBTC, nextPoolID);
            const fee = seizedWBTC.mul(protocolShare).div(parseUnits("1"));
            expect(await wbtc.balanceOf(bob.address)).to.eq(
              seizedWBTC.sub(fee)
            );
          });
          it("AND 19000 DAI of debt is repaid", async () => {
            const bobDAIBalanceBefore = parseUnits("135000");
            await expect(tx)
              .to.emit(fixedLenderDAI, "RepaidLiquidate")
              .withArgs(
                bob.address,
                alice.address,
                parseUnits("19000"),
                nextPoolID
              );
            expect(await dai.balanceOf(bob.address)).to.eq(
              bobDAIBalanceBefore.sub(parseUnits("19000"))
            );
          });
        });
      });
    });
  });

  afterEach(async () => {
    await ethers.provider.send("evm_revert", [snapshot]);
    await ethers.provider.send("evm_mine", []);
  });
});<|MERGE_RESOLUTION|>--- conflicted
+++ resolved
@@ -86,39 +86,23 @@
     beforeEach(async () => {
       // we supply Eth to the protocol
       const amountETH = parseUnits("1");
-<<<<<<< HEAD
       await eth.approve(fixedLenderETH.address, amountETH);
-      await fixedLenderETH.supply(alice.address, amountETH, nextPoolID);
+      await fixedLenderETH.supply(amountETH, nextPoolID);
 
       // we supply WBTC to the protocol
       const amountWBTC = parseUnits("1", 8);
       await wbtc.approve(fixedLenderWBTC.address, amountWBTC);
-      await fixedLenderWBTC.supply(alice.address, amountWBTC, nextPoolID);
+      await fixedLenderWBTC.supply(amountWBTC, nextPoolID);
 
       // bob supplies DAI to the protocol to have money in the pool
       const amountDAI = parseUnits("65000");
       await dai.connect(bob).approve(fixedLenderDAI.address, amountDAI);
       await fixedLenderDAI
         .connect(bob)
-        .supply(bob.address, amountDAI, nextPoolID);
+        .supply(amountDAI, nextPoolID);
       await dai
         .connect(bob)
         .approve(fixedLenderDAI.address, parseUnits("200000"));
-=======
-      await eth.approve(exafinETH.address, amountETH);
-      await exafinETH.connect(alice).supply(amountETH, nextPoolID);
-
-      // we supply WBTC to the protocol
-      const amountWBTC = parseUnits("1", 8);
-      await wbtc.approve(exafinWBTC.address, amountWBTC);
-      await exafinWBTC.connect(alice).supply(amountWBTC, nextPoolID);
-
-      // bob supplies DAI to the protocol to have money in the pool
-      const amountDAI = parseUnits("65000");
-      await dai.connect(bob).approve(exafinDAI.address, amountDAI);
-      await exafinDAI.connect(bob).supply(amountDAI, nextPoolID);
-      await dai.connect(bob).approve(exafinDAI.address, parseUnits("100000"));
->>>>>>> 6ebcea07
     });
 
     describe("AND GIVEN Alice takes the biggest loan she can (39850 DAI), 50 buffer for interest", () => {
