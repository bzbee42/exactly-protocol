--- conflicted
+++ resolved
@@ -87,12 +87,9 @@
       [exafinDAI.address, exafinUSDC.address],
       nextPoolID
     );
-<<<<<<< HEAD
-=======
     await auditor
       .connect(laura)
       .enterMarkets([exafinDAI.address, exafinUSDC.address], nextPoolID);
->>>>>>> f0e05f9d
   });
 
   describe("positions arent immediately liquidateable", () => {
