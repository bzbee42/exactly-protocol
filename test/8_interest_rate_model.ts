--- conflicted
+++ resolved
@@ -1,13 +1,8 @@
 import { expect } from "chai";
 import { ethers } from "hardhat";
 import { parseUnits } from "@ethersproject/units";
-<<<<<<< HEAD
 import { BigNumber, Contract } from "ethers";
-import { ExactlyEnv, errorGeneric, ProtocolError } from "./exactlyUtils";
-=======
-import { Contract } from "ethers";
 import { errorGeneric, ProtocolError } from "./exactlyUtils";
->>>>>>> bb30a2e7
 import { SignerWithAddress } from "@nomiclabs/hardhat-ethers/signers";
 import { parseEther } from "ethers/lib/utils";
 import { DefaultEnv } from "./defaultEnv";
