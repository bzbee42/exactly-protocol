import { expect } from "chai";
import { ethers } from "hardhat";
import { Contract } from "ethers";
import { parseUnits } from "ethers/lib/utils";
import { SignerWithAddress } from "@nomiclabs/hardhat-ethers/signers";
import {
  ProtocolError,
  errorGeneric,
  ExaTime,
  MaturityPoolState,
} from "./exactlyUtils";
import { PoolAccountingEnv } from "./poolAccountingEnv";

describe("PoolAccounting", () => {
  let laura: SignerWithAddress;
  let tina: SignerWithAddress;
  let poolAccountingEnv: PoolAccountingEnv;
  let poolAccountingHarness: Contract;
  let mockedInterestRateModel: Contract;
  let exaTime = new ExaTime();
  let snapshot: any;
  const nextPoolID = exaTime.nextPoolID() + 7 * exaTime.ONE_DAY; // we add 7 days so we make sure we are far from the previouos timestamp blocks

  beforeEach(async () => {
    snapshot = await ethers.provider.send("evm_snapshot", []);
    [, laura, tina] = await ethers.getSigners();
    poolAccountingEnv = await PoolAccountingEnv.create();
    poolAccountingHarness = poolAccountingEnv.poolAccountingHarness;
    mockedInterestRateModel = poolAccountingEnv.mockedInterestRateModel;
  });

  describe("function calls not originating from the FixedLender contract", () => {
    it("WHEN invoking borrowMP NOT from the FixedLender, THEN it should revert with error CALLER_MUST_BE_FIXED_LENDER", async () => {
      await expect(
        poolAccountingHarness.borrowMP(0, laura.address, 0, 0, 0)
      ).to.be.revertedWith(
        errorGeneric(ProtocolError.CALLER_MUST_BE_FIXED_LENDER)
      );
    });

    it("WHEN invoking depositMP NOT from the FixedLender, THEN it should revert with error CALLER_MUST_BE_FIXED_LENDER", async () => {
      await expect(
        poolAccountingHarness.depositMP(0, laura.address, 0, 0)
      ).to.be.revertedWith(
        errorGeneric(ProtocolError.CALLER_MUST_BE_FIXED_LENDER)
      );
    });

    it("WHEN invoking repayMP NOT from the FixedLender, THEN it should revert with error CALLER_MUST_BE_FIXED_LENDER", async () => {
      await expect(
        poolAccountingHarness.repayMP(0, laura.address, 0, 0)
      ).to.be.revertedWith(
        errorGeneric(ProtocolError.CALLER_MUST_BE_FIXED_LENDER)
      );
    });

    it("WHEN invoking withdrawMP NOT from the FixedLender, THEN it should revert with error CALLER_MUST_BE_FIXED_LENDER", async () => {
      await expect(
        poolAccountingHarness.withdrawMP(0, laura.address, 0, 0, 0)
      ).to.be.revertedWith(
        errorGeneric(ProtocolError.CALLER_MUST_BE_FIXED_LENDER)
      );
    });
  });

  describe("GIVEN a depositMP with an amount of 10000 (0 fees earned)", () => {
    const sixDaysToMaturity = nextPoolID - exaTime.ONE_DAY * 5;
    let depositAmount: any;
    let borrowAmount: any;
    let borrowFees: any;
    let returnValues: any;
    let repayAmount: any;
    let mp: any;
    let maturityPoolState: MaturityPoolState = {
      borrowFees: parseUnits("0"),
      earningsTreasury: parseUnits("0"),
      earningsUnassigned: parseUnits("0"),
      earningsSP: parseUnits("0"),
      earningsMP: parseUnits("0"),
      earningsDiscounted: parseUnits("0"),
    };

    beforeEach(async () => {
      await poolAccountingEnv.moveInTime(sixDaysToMaturity);
      depositAmount = "10000";
      poolAccountingEnv.switchWallet(laura);
      await poolAccountingEnv.depositMP(nextPoolID, depositAmount);
      returnValues = await poolAccountingHarness.returnValues();
      mp = await poolAccountingHarness.maturityPools(nextPoolID);
    });
    it("THEN borrowed equals 0", async () => {
      expect(mp.borrowed).to.eq(parseUnits("0"));
    });
    it("THEN supplied equals to depositedAmount", async () => {
      expect(mp.supplied).to.eq(parseUnits(depositAmount));
    });
    it("THEN suppliedSP is 0", async () => {
      expect(mp.suppliedSP).to.eq(parseUnits("0"));
    });
    it("THEN earningsUnassigned are 0", async () => {
      expect(mp.earningsUnassigned).to.eq(parseUnits("0"));
    });
    it("THEN lastAccrue is 6 days to maturity", async () => {
      expect(mp.lastAccrue).to.eq(sixDaysToMaturity);
    });
    it("THEN the earningsSP returned are 0", async () => {
      expect(returnValues.earningsSP).to.eq(parseUnits("0"));
    });
    it("THEN the currentTotalDeposit returned is equal to the amount (no fees earned)", async () => {
      expect(returnValues.currentTotalDeposit).to.eq(parseUnits(depositAmount));
    });

    describe("AND GIVEN a borrowMP with an amount of 5000 (250 charged in fees to treasury) (4 days to go)", () => {
      const fourDaysToMaturity = nextPoolID - exaTime.ONE_DAY * 4;
      beforeEach(async () => {
        borrowAmount = 5000;
        borrowFees = 250;

        await mockedInterestRateModel.setBorrowRate(parseUnits("0.05"));
        await poolAccountingEnv.moveInTime(fourDaysToMaturity);
        await poolAccountingEnv.borrowMP(
          nextPoolID,
          borrowAmount.toString(),
          (borrowAmount + borrowFees).toString()
        );

        returnValues = await poolAccountingHarness.returnValues();
        mp = await poolAccountingHarness.maturityPools(nextPoolID);
        maturityPoolState.earningsTreasury = returnValues.earningsTreasury;
        maturityPoolState.borrowFees = returnValues.totalOwedNewBorrow.sub(
          parseUnits(borrowAmount.toString())
        );
      });
      it("THEN borrowed is the just borrowed amount", async () => {
        expect(mp.borrowed).to.eq(parseUnits(borrowAmount.toString()));
      });
      it("THEN supplied is the just deposited amount", async () => {
        expect(mp.supplied).to.eq(parseUnits(depositAmount));
      });
      it("THEN suppliedSP is equal to 0", async () => {
        expect(mp.suppliedSP).to.eq(parseUnits("0"));
      });
      it("THEN earningsUnassigned are 0", async () => {
        expect(mp.earningsUnassigned).to.eq(0);
      });
      it("THEN lastAccrue is 4 days to maturity", async () => {
        expect(mp.lastAccrue).to.eq(fourDaysToMaturity);
      });
      it("THEN the earningsTreasury returned are 5000 x 0,05 (5%)", async () => {
        expect(returnValues.earningsTreasury).to.eq(
          parseUnits(borrowFees.toString()) // 5000 x 0,05 (5%)
        );
      });
      it("THEN the earningsSP returned are 0", async () => {
        expect(returnValues.earningsSP).to.eq(parseUnits("0"));
      });
      it("THEN the totalOwedNewBorrow returned is equal to the amount plus fees charged", async () => {
        expect(returnValues.totalOwedNewBorrow).to.eq(
          parseUnits((borrowAmount + borrowFees).toString())
        );
      });

      describe("AND GIVEN another borrowMP call with an amount of 5000 (250 charged in fees to treasury) (3 days to go)", () => {
        const threeDaysToMaturity = nextPoolID - exaTime.ONE_DAY * 3;
        beforeEach(async () => {
          borrowAmount = 5000;
          borrowFees = 250;

          await poolAccountingEnv.moveInTime(threeDaysToMaturity);
          await poolAccountingEnv.borrowMP(
            nextPoolID,
            borrowAmount.toString(),
            (borrowAmount + borrowFees).toString()
          );

          returnValues = await poolAccountingHarness.returnValues();
          mp = await poolAccountingHarness.maturityPools(nextPoolID);
          maturityPoolState.borrowFees = maturityPoolState.borrowFees.add(
            returnValues.totalOwedNewBorrow.sub(
              parseUnits(borrowAmount.toString())
            )
          );
          maturityPoolState.earningsTreasury =
            maturityPoolState.earningsTreasury.add(
              returnValues.totalOwedNewBorrow.sub(
                parseUnits(borrowAmount.toString())
              )
            );
          maturityPoolState.earningsUnassigned = parseUnits("0");
        });
        it("THEN borrowed is 2x the previously borrow amount", async () => {
          expect(mp.borrowed).to.eq(parseUnits((borrowAmount * 2).toString()));
        });
        it("THEN supplied is the one depositedAmount", async () => {
          expect(mp.supplied).to.eq(parseUnits(depositAmount.toString()));
        });
        it("THEN suppliedSP is 0", async () => {
          expect(mp.suppliedSP).to.eq(parseUnits("0"));
        });
        it("THEN earningsUnassigned are 0", async () => {
          expect(mp.earningsUnassigned).to.eq(parseUnits("0"));
        });
        it("THEN the lastAccrue is 3 days to maturity", async () => {
          expect(mp.lastAccrue).to.eq(threeDaysToMaturity);
        });
        it("THEN the earningsTreasury returned are 250", async () => {
          expect(returnValues.earningsTreasury).to.eq(
            parseUnits(borrowFees.toString())
          );
        });
        it("THEN the earningsSP returned are 0", async () => {
          expect(returnValues.earningsSP).to.eq(parseUnits("0"));
        });
        it("THEN the totalOwedNewBorrow returned is equal to the amount plus fees charged", async () => {
          expect(returnValues.totalOwedNewBorrow).to.eq(
            parseUnits((borrowAmount + borrowFees).toString())
          );
        });
        it("THEN the borrow fees are equal to all earnings distributed", async () => {
          expect(maturityPoolState.borrowFees).to.eq(
            poolAccountingEnv.getAllEarnings(maturityPoolState)
          );
        });

        describe("AND GIVEN another borrowMP call with an amount of 5000 (250 charged in fees to unassigned) (2 days to go)", () => {
          const twoDaysToMaturity = nextPoolID - exaTime.ONE_DAY * 2;
          beforeEach(async () => {
            borrowAmount = 5000;
            borrowFees = 250;

            await poolAccountingEnv.moveInTime(twoDaysToMaturity);
            await poolAccountingEnv.borrowMP(
              nextPoolID,
              borrowAmount.toString(),
              (borrowAmount + borrowFees).toString()
            );

            returnValues = await poolAccountingHarness.returnValues();
            mp = await poolAccountingHarness.maturityPools(nextPoolID);
            maturityPoolState.borrowFees = maturityPoolState.borrowFees.add(
              returnValues.totalOwedNewBorrow.sub(
                parseUnits(borrowAmount.toString())
              )
            );
            maturityPoolState.earningsUnassigned =
              maturityPoolState.earningsUnassigned.add(mp.earningsUnassigned);
          });
          it("THEN borrowed is 3x the borrowAmount", async () => {
            expect(mp.borrowed).to.eq(
              parseUnits((borrowAmount * 3).toString())
            );
          });
          it("THEN supplied is 1x depositAmount", async () => {
            expect(mp.supplied).to.eq(parseUnits(depositAmount));
          });
          it("THEN suppliedSP is borrowAmount", async () => {
            expect(mp.suppliedSP).to.eq(parseUnits(borrowAmount.toString()));
          });
          it("THEN earningsUnassigned are 250", async () => {
            expect(mp.earningsUnassigned).to.eq(
              parseUnits(borrowFees.toString())
            );
          });
          it("THEN lastAccrue is 2 days to maturity", async () => {
            expect(mp.lastAccrue).to.eq(twoDaysToMaturity);
          });
          it("THEN the earningsSP returned are 0", async () => {
            expect(returnValues.earningsSP).to.eq(parseUnits("0"));
          });
          it("THEN the earningsTreasury returned are 0", async () => {
            expect(returnValues.earningsTreasury).to.eq(parseUnits("0"));
          });
          it("THEN the totalOwedNewBorrow returned is equal to the amount plus fees charged", async () => {
            expect(returnValues.totalOwedNewBorrow).to.eq(
              parseUnits((borrowAmount + borrowFees).toString())
            );
          });
          it("THEN the borrow fees are equal to all earnings distributed", async () => {
            expect(maturityPoolState.borrowFees).to.eq(
              poolAccountingEnv.getAllEarnings(maturityPoolState)
            );
          });

          describe("AND GIVEN a repayMP at maturity(-1 DAY) with an amount of 15750 (total EARLY repayment) ", () => {
            const oneDayToMaturity = nextPoolID - exaTime.ONE_DAY * 1;
            let mp: any;
            beforeEach(async () => {
              await poolAccountingEnv.moveInTime(oneDayToMaturity);
              repayAmount = 15750;
              await poolAccountingEnv.repayMP(
                nextPoolID,
                repayAmount.toString()
              );
              returnValues = await poolAccountingHarness.returnValues();
              mp = await poolAccountingHarness.maturityPools(nextPoolID);
            });

            it("THEN borrowed field is updated correctly and is 0", async () => {
              // debtCovered=17325*15750/17325=15750
              // ppal of 15750 => 15000 (following ratio principal-fee of 15000 and 750)
              // borrowed original (15000) - 15000 = 0
              expect(mp.borrowed).to.be.eq(0);
            });

            it("THEN supplies are correctly updated", async () => {
              expect(mp.supplied).to.eq(
                parseUnits(depositAmount.toString()) // 10k
              );
              expect(mp.suppliedSP).to.eq(parseUnits("0"));
            });
            it("THEN the debtCovered was equal to full repayAmount", async () => {
              // debtCovered=5775*5250/5775=5250
              expect(returnValues.debtCovered).to.eq(parseUnits("15750"));
            });
            it("THEN earningsSP returned 0", async () => {
              expect(returnValues.earningsSP).to.eq(0);
            });
            it("THEN the earningsTreasury returned is 0", async () => {
              expect(returnValues.earningsTreasury).to.eq(0);
            });
            it("THEN the spareAmount returned is 125", async () => {
              // Takes all the unassignedEarnings
              // first 500 were taken by the treasury
              // then 125 was accrued and earned by the SP
              // then the repay takes the rest as a discount
              expect(returnValues.spareAmount).to.eq(parseUnits("125"));
            });
          });

          describe("AND GIVEN a repayMP at maturity(-1 DAY) with an amount of 8000 (partial EARLY repayment) ", () => {
            const oneDayToMaturity = nextPoolID - exaTime.ONE_DAY * 1;
            let mp: any;
            beforeEach(async () => {
              await poolAccountingEnv.moveInTime(oneDayToMaturity);
              repayAmount = 8000;
              await poolAccountingEnv.repayMP(
                nextPoolID,
                repayAmount.toString()
              );
              returnValues = await poolAccountingHarness.returnValues();
              mp = await poolAccountingHarness.maturityPools(nextPoolID);
            });

            it("THEN borrowed field is updated correctly and is 0", async () => {
              // debtCovered=8000*15750/15750=8000
              // ppal of 8000 => 7619 (following ratio principal-fee of 15000 and 750)
              // borrowed original (15000) - 7619 = ~7380
              expect(mp.borrowed).to.be.gt(parseUnits("7380"));
              expect(mp.borrowed).to.be.lt(parseUnits("7381"));
            });

            it("THEN supplies are correctly updated", async () => {
              expect(mp.supplied).to.eq(
                parseUnits(depositAmount.toString()) // 10k
              );
              expect(mp.suppliedSP).to.eq(parseUnits("0"));
            });
            it("THEN the debtCovered was equal to full repayAmount (8000)", async () => {
              expect(returnValues.debtCovered).to.eq(parseUnits("8000"));
            });
            it("THEN earningsSP returned 0", async () => {
              expect(returnValues.earningsSP).to.eq(0);
            });
            it("THEN the earningsTreasury returned is 0", async () => {
              expect(returnValues.earningsTreasury).to.eq(0);
            });
            it("THEN the spareAmount returned is 125", async () => {
              // Takes all the unassignedEarnings
              // first 500 were taken by the treasury
              // then 125 was accrued and earned by the SP
              // then the repay takes the rest as a discount
              expect(returnValues.spareAmount).to.eq(parseUnits("125"));
            });
          });

          describe("AND GIVEN a repayMP at maturity(-1 DAY) with an amount of 15750 but asking a 126 discount (total EARLY repayment) ", () => {
            const oneDayToMaturity = nextPoolID - exaTime.ONE_DAY * 1;
            let tx: any;
            beforeEach(async () => {
              await poolAccountingEnv.moveInTime(oneDayToMaturity);
              repayAmount = 15750;
              tx = poolAccountingEnv.repayMP(
                nextPoolID,
                repayAmount.toString(),
                (repayAmount - 126).toString()
              );
            });

            it("THEN the tx is reverted with TOO_MUCH_SLIPPAGE", async () => {
              await expect(tx).to.be.revertedWith(
                errorGeneric(ProtocolError.TOO_MUCH_SLIPPAGE)
              );
            });
          });

          describe("AND GIVEN a repayMP at maturity(+1 DAY) with an amount of 15750*1.1=17325 (total late repayment supported by SP) ", () => {
            // (to check earnings distribution) => we have the same test down below, but the differences here
            // are the pre-conditions: in this case, the borrow was supported by the SP and MP, while the one at the bottom
            // was supported by the MP
            let mp: any;
            beforeEach(async () => {
              await poolAccountingEnv.mockedInterestRateModel.setPenaltyRate(
                parseUnits("0.1").div(exaTime.ONE_DAY)
              );

              await poolAccountingEnv.moveInTime(nextPoolID + exaTime.ONE_DAY);
              repayAmount = 17325;
              await poolAccountingEnv.repayMP(
                nextPoolID,
                repayAmount.toString()
              );
              returnValues = await poolAccountingHarness.returnValues();
              mp = await poolAccountingHarness.maturityPools(nextPoolID);
            });

            it("THEN borrowed field is updated correctly and is 0", async () => {
              // debtCovered=17325*15750/17325=15750
              // ppal of 15750 => 15000 (following ratio principal-fee of 15000 and 750)
              // borrowed original (15000) - 15000 = 0
              expect(mp.borrowed).to.be.eq(0);
            });

            it("THEN supplies are correctly updated", async () => {
              expect(mp.supplied).to.eq(
                parseUnits(depositAmount.toString()) // 10k
              );
              expect(mp.suppliedSP).to.eq(parseUnits("0"));
            });
            it("THEN the debtCovered was equal to full repayAmount", async () => {
              // debtCovered=5775*5250/5775=5250
              expect(returnValues.debtCovered).to.eq(parseUnits("15750"));
            });
            it("THEN earningsSP receive the 10% of penalties (they were supporting this borrow)", async () => {
              // 17325 - 15750 = 1575 (10% of the debt) * 1/3 = 1050
              expect(returnValues.earningsSP).to.gt(parseUnits("524"));
              expect(returnValues.earningsSP).to.lt(parseUnits("525"));
            });
            it("THEN the earningsTreasury returned is 0", async () => {
              // 17325 - 15750 = 1575 (10% of the debt) * 1/3 = 1050
              expect(returnValues.earningsTreasury).to.gt(parseUnits("1049"));
              expect(returnValues.earningsTreasury).to.lt(parseUnits("1050"));
            });
            it("THEN the spareAmount returned is almost 0", async () => {
              expect(returnValues.spareAmount).to.lt(parseUnits("0.1"));
            });

            afterEach(async () => {
              await poolAccountingEnv.mockedInterestRateModel.setPenaltyRate(0);
            });
          });

          describe("AND GIVEN another depositMP with an amount of 5000 (half of 250 unassigned earnings earned) (1 day to)", () => {
            const oneDayToMaturity = nextPoolID - exaTime.ONE_DAY;
            beforeEach(async () => {
              depositAmount = 5000;

              await poolAccountingEnv.moveInTime(oneDayToMaturity);
              await poolAccountingEnv.depositMP(
                nextPoolID,
                depositAmount.toString()
              );

              returnValues = await poolAccountingHarness.returnValues();
              mp = await poolAccountingHarness.maturityPools(nextPoolID);
              maturityPoolState.earningsSP = returnValues.earningsSP;
              maturityPoolState.earningsMP =
                returnValues.currentTotalDeposit.sub(
                  parseUnits(depositAmount.toString())
                );
              maturityPoolState.earningsUnassigned = parseUnits("0");
            });

            it("THEN borrowed is 3x borrowAmount", async () => {
              expect(mp.borrowed).to.eq(
                parseUnits((borrowAmount * 3).toString()) // 3 borrows of 5k were made
              );
            });
            it("THEN supplied is 15000", async () => {
              expect(mp.supplied).to.eq(
                parseUnits((depositAmount + 10000).toString()) // 1 deposits of 5k + 1 deposit of 10k
              );
            });
            it("THEN suppliedSP is 0", async () => {
              expect(mp.suppliedSP).to.eq(0);
            });
            it("THEN earningsUnassigned are 0", async () => {
              expect(mp.earningsUnassigned).to.eq(parseUnits("0"));
            });
            it("THEN lastAccrue is 1 day to maturity", async () => {
              expect(mp.lastAccrue).to.eq(oneDayToMaturity);
            });
            it("THEN the earningsSP returned are 125", async () => {
              expect(returnValues.earningsSP).to.eq(
                parseUnits((250 / 2).toString()) // 250 (previous unassigned) / 2 days
              );
            });
            it("THEN the earningsTreasury returned are 0", async () => {
              expect(returnValues.earningsTreasury).to.eq(parseUnits("0"));
            });
            it("THEN the currentTotalDeposit returned is equal to the amount plus fees earned", async () => {
              expect(returnValues.currentTotalDeposit).to.eq(
                parseUnits((depositAmount + 250 / 2).toString())
              );
            });
            it("THEN the borrow fees are equal to all earnings distributed", async () => {
              expect(maturityPoolState.borrowFees).to.eq(
                poolAccountingEnv.getAllEarnings(maturityPoolState)
              );
            });
          });

          describe("AND GIVEN another depositMP with an amount of 5000 and with a spFeeRate of 10% (125 - (125 * 0.1) fees earned)", () => {
            const oneDayToMaturity = nextPoolID - exaTime.ONE_DAY;
            beforeEach(async () => {
              depositAmount = 5000;

              await poolAccountingEnv
                .getRealInterestRateModel()
                .setSPFeeRate(parseUnits("0.1")); // 10% fees charged from the mp depositor yield to the sp earnings
              await poolAccountingEnv.moveInTime(oneDayToMaturity);
              await poolAccountingEnv.depositMP(
                nextPoolID,
                depositAmount.toString()
              );

              returnValues = await poolAccountingHarness.returnValues();
              mp = await poolAccountingHarness.maturityPools(nextPoolID);
              maturityPoolState.earningsSP = returnValues.earningsSP;
              maturityPoolState.earningsMP =
                returnValues.currentTotalDeposit.sub(
                  parseUnits(depositAmount.toString())
                );
              maturityPoolState.earningsUnassigned = parseUnits("0");
            });

            it("THEN borrowed is 3x borrowAmount", async () => {
              expect(mp.borrowed).to.eq(
                parseUnits((borrowAmount * 3).toString()) // 3 borrows of 5k were made
              );
            });
            it("THEN supplied is 15000", async () => {
              expect(mp.supplied).to.eq(
                parseUnits((depositAmount + 10000).toString()) // 1 deposits of 5k + 1 deposit of 10k
              );
            });
            it("THEN suppliedSP is 0", async () => {
              expect(mp.suppliedSP).to.eq(0);
            });
            it("THEN earningsUnassigned are 0", async () => {
              expect(mp.earningsUnassigned).to.eq(parseUnits("0"));
            });
            it("THEN lastAccrue is 1 day to maturity", async () => {
              expect(mp.lastAccrue).to.eq(oneDayToMaturity);
            });
            it("THEN the earningsTreasury returned are 0", async () => {
              expect(returnValues.earningsTreasury).to.eq(parseUnits("0"));
            });
            it("THEN the earningsSP returned are 125 + 12.5", async () => {
              expect(returnValues.earningsSP).to.eq(
                parseUnits((250 / 2 + 12.5).toString()) // 250 (previous unassigned) / 2 days
              );
            });
            it("THEN the currentTotalDeposit returned is equal to the amount plus fees earned", async () => {
              expect(returnValues.currentTotalDeposit).to.eq(
                parseUnits((depositAmount + 250 / 2 - 12.5).toString())
              );
            });
            it("THEN the borrow fees are equal to all earnings distributed", async () => {
              expect(maturityPoolState.borrowFees).to.eq(
                poolAccountingEnv.getAllEarnings(maturityPoolState)
              );
            });
          });

          describe("AND GIVEN another depositMP with an exorbitant amount of 100M (all fees earned - same as depositing only 5k)", () => {
            const oneDayToMaturity = nextPoolID - exaTime.ONE_DAY;

            beforeEach(async () => {
              depositAmount = 100000000;

              await poolAccountingEnv.moveInTime(oneDayToMaturity);
              await poolAccountingEnv.depositMP(
                nextPoolID,
                depositAmount.toString()
              );

              returnValues = await poolAccountingHarness.returnValues();
              mp = await poolAccountingHarness.maturityPools(nextPoolID);
            });

            it("THEN borrowed is 3x borrowAmount", async () => {
              expect(mp.borrowed).to.eq(
                parseUnits((borrowAmount * 3).toString()) // 3 borrows of 5k where made
              );
            });
            it("THEN supplied is depositAmount + 10000 (10k are previous deposited amount)", async () => {
              expect(mp.supplied).to.eq(
                parseUnits((depositAmount + 10000).toString()) // 10000 = previous deposited amount
              );
            });
            it("THEN suppliedSP is 0", async () => {
              expect(mp.suppliedSP).to.eq(0);
            });
            it("THEN earningsUnassigned are 0", async () => {
              expect(mp.earningsUnassigned).to.eq(parseUnits("0"));
            });
            it("THEN lastAccrue is 1 day before maturity", async () => {
              expect(mp.lastAccrue).to.eq(oneDayToMaturity);
            });
            it("THEN the currentTotalDeposit returned is equal to the amount plus fees earned", async () => {
              expect(returnValues.currentTotalDeposit).to.eq(
                parseUnits((depositAmount + 125).toString())
              );
            });

            describe("AND GIVEN an EARLY repayMP with an amount of 5250 (12 hours to maturity)", () => {
              const twelveHoursToMaturity =
                nextPoolID - exaTime.ONE_DAY + exaTime.ONE_HOUR * 12;

              beforeEach(async () => {
                repayAmount = 5250;

                await poolAccountingEnv.moveInTime(twelveHoursToMaturity);
                await poolAccountingEnv.repayMP(
                  nextPoolID,
                  repayAmount.toString()
                );

                returnValues = await poolAccountingHarness.returnValues();
                mp = await poolAccountingHarness.maturityPools(nextPoolID);
              });

              it("THEN borrowed is (borrowAmount(principal) * 3 - repayAmount(principal)) = 10K", async () => {
                expect(mp.borrowed).to.eq(parseUnits("10000"));
              });
              it("THEN supplied is 100M + 10k", async () => {
                expect(mp.supplied).to.eq(
                  parseUnits((depositAmount + 10000).toString()) // 100M + 10k deposit
                );
              });
              it("THEN suppliedSP is 0", async () => {
                expect(mp.suppliedSP).to.eq(0);
              });
              it("THEN earningsUnassigned are still 0", async () => {
                expect(mp.earningsUnassigned).to.eq(parseUnits("0"));
              });
              it("THEN the earningsSP returned are 0", async () => {
                expect(returnValues.earningsSP).to.eq(parseUnits("0"));
              });
              it("THEN the earningsTreasury returned are 0", async () => {
                expect(returnValues.earningsTreasury).to.eq(parseUnits("0"));
              });
              it("THEN lastAccrue is 12 hours before maturity", async () => {
                expect(mp.lastAccrue).to.eq(twelveHoursToMaturity);
              });
              it("THEN the debtCovered was the full repayAmount", async () => {
                expect(returnValues.debtCovered).to.eq(
                  parseUnits(repayAmount.toString())
                );
              });
            });

            describe("AND GIVEN a total EARLY repayMP with an amount of 15750 (all debt)", () => {
              const twelveHoursToMaturity =
                nextPoolID - exaTime.ONE_DAY + exaTime.ONE_HOUR * 12;

              beforeEach(async () => {
                repayAmount = 15750;

                await poolAccountingEnv.moveInTime(twelveHoursToMaturity);
                await poolAccountingEnv.repayMP(
                  nextPoolID,
                  repayAmount.toString()
                );

                returnValues = await poolAccountingHarness.returnValues();
              });
              it("THEN the debtCovered was the full amount repaid", async () => {
                expect(returnValues.debtCovered).to.eq(
                  parseUnits(repayAmount.toString())
                );
              });
              it("THEN earningsUnassigned are still 0", async () => {
                expect(mp.earningsUnassigned).to.eq(parseUnits("0"));
              });
              it("THEN the earningsSP returned are 0", async () => {
                expect(returnValues.earningsSP).to.eq(parseUnits("0"));
              });
            });

            describe("AND GIVEN a total repayMP at maturity with an amount of 15750 (all debt)", () => {
              beforeEach(async () => {
                repayAmount = 15750;

                await poolAccountingEnv.moveInTime(nextPoolID);
                await poolAccountingEnv.repayMP(
                  nextPoolID,
                  repayAmount.toString()
                );

                returnValues = await poolAccountingHarness.returnValues();
              });
              it("THEN the maturity pool state is correctly updated", async () => {
                const mp = await poolAccountingHarness.maturityPools(
                  nextPoolID
                );

                expect(mp.borrowed).to.eq(parseUnits("0"));
                expect(mp.supplied).to.eq(
                  parseUnits((depositAmount + 10000).toString()) // 1M + 10k deposit
                );
                expect(mp.suppliedSP).to.eq(parseUnits("0"));
              });

              it("THEN the debtCovered was equal to full repayAmount", async () => {
                expect(returnValues.debtCovered).to.eq(
                  parseUnits(repayAmount.toString())
                );
              });
              it("THEN earningsUnassigned are still 0", async () => {
                expect(mp.earningsUnassigned).to.eq(parseUnits("0"));
              });
              it("THEN the earningsSP returned are 0", async () => {
                expect(returnValues.earningsSP).to.eq(parseUnits("0"));
              });
            });

            describe("AND GIVEN a partial repayMP at maturity(+1 DAY) with an amount of 8000 (partial late repayment)", () => {
              let mp: any;
              beforeEach(async () => {
                await poolAccountingEnv.mockedInterestRateModel.setPenaltyRate(
                  parseUnits("0.1").div(exaTime.ONE_DAY)
                );

                await poolAccountingEnv.moveInTime(
                  nextPoolID + exaTime.ONE_DAY
                );
                repayAmount = 8000;
                await poolAccountingEnv.repayMP(
                  nextPoolID,
                  repayAmount.toString()
                );
                returnValues = await poolAccountingHarness.returnValues();
                mp = await poolAccountingHarness.maturityPools(nextPoolID);
              });

              it("THEN borrowed field is updated correctly (~8073)", async () => {
                // debtCovered=8000*15750/17325=~7272
                // ppal of ~7272 => ~6926 (following ratio principal-fee of 15000 and 750)
                // borrowed original (15000) - ~6296 = ~8073
                //
                expect(mp.borrowed).to.be.gt(parseUnits("8073.59"));
                expect(mp.borrowed).to.be.lt(parseUnits("8073.60"));
              });

              it("THEN supplies are correctly updated", async () => {
                expect(mp.supplied).to.eq(
                  parseUnits((depositAmount + 10000).toString()) // 1M + 10k deposit
                );
                expect(mp.suppliedSP).to.eq(parseUnits("0"));
              });
              it("THEN the debtCovered was equal to full repayAmount", async () => {
                // debtCovered=8000*15750/17325=~7272
                expect(returnValues.debtCovered).to.gt(parseUnits("7272.72"));
                expect(returnValues.debtCovered).to.lt(parseUnits("7272.73"));
              });
              it("THEN earningsTreasury receive the 10% of penalties (they were supporting this borrow)", async () => {
                // debtCovered=8000*15750/17325=~7272
                // debtCovered+(~727)=8000 that the user repaid
                expect(returnValues.earningsTreasury).to.gt(
                  parseUnits("727.272")
                );
                expect(returnValues.earningsTreasury).to.lt(
                  parseUnits("727.273")
                );
              });
              it("THEN the earningsSP returned are 0", async () => {
                expect(returnValues.earningsSP).to.eq(parseUnits("0"));
              });

              afterEach(async () => {
                await poolAccountingEnv.mockedInterestRateModel.setPenaltyRate(
                  0
                );
              });
            });

            describe("AND GIVEN a repayMP at maturity(+1 DAY) with an amount of 15750*1.1=17325 (total late repayment)", () => {
              let mp: any;
              beforeEach(async () => {
                await poolAccountingEnv.mockedInterestRateModel.setPenaltyRate(
                  parseUnits("0.1").div(exaTime.ONE_DAY)
                );

                await poolAccountingEnv.moveInTime(
                  nextPoolID + exaTime.ONE_DAY
                );
                repayAmount = 17325;
                await poolAccountingEnv.repayMP(
                  nextPoolID,
                  repayAmount.toString()
                );
                returnValues = await poolAccountingHarness.returnValues();
                mp = await poolAccountingHarness.maturityPools(nextPoolID);
              });

              it("THEN borrowed field is updated correctly and is 0", async () => {
                // debtCovered=17325*15750/17325=15750
                // ppal of 15750 => 15000 (following ratio principal-fee of 15000 and 750)
                // borrowed original (15000) - 15000 = 0
                expect(mp.borrowed).to.be.eq(0);
              });

              it("THEN supplies are correctly updated", async () => {
                expect(mp.supplied).to.eq(
                  parseUnits((depositAmount + 10000).toString()) // 1M + 10k deposit
                );
                expect(mp.suppliedSP).to.eq(parseUnits("0"));
              });
              it("THEN the debtCovered was equal to full repayAmount", async () => {
                // debtCovered=17325*15750/17325=15750
                expect(returnValues.debtCovered).to.eq(parseUnits("15750"));
              });
              it("THEN earningsTreasury receive the 10% of penalties (they were supporting this borrow)", async () => {
                // 17325 - 15750 = 1575 (10% of the debt)
                expect(returnValues.earningsTreasury).to.gt(parseUnits("1574"));
                expect(returnValues.earningsTreasury).to.lt(parseUnits("1575"));
              });
              it("THEN the earningsSP returned are 0", async () => {
                expect(returnValues.earningsSP).to.eq(parseUnits("0"));
              });
              it("THEN the spareAmount returned is almost 0", async () => {
                expect(returnValues.spareAmount).to.lt(parseUnits("0.1"));
              });
            });

            describe("AND GIVEN a repayMP at maturity(+1 DAY) with an amount of 2000 on a debt 15750*0.1=17325 (way more money late repayment)", () => {
              let mp: any;
              beforeEach(async () => {
                await poolAccountingEnv.mockedInterestRateModel.setPenaltyRate(
                  parseUnits("0.1").div(exaTime.ONE_DAY)
                );

                await poolAccountingEnv.moveInTime(
                  nextPoolID + exaTime.ONE_DAY
                );
                repayAmount = 20000;
                await poolAccountingEnv.repayMP(
                  nextPoolID,
                  repayAmount.toString()
                );
                returnValues = await poolAccountingHarness.returnValues();
                mp = await poolAccountingHarness.maturityPools(nextPoolID);
              });

              it("THEN borrowed field is updated correctly and is 0", async () => {
                // debtCovered=17325*15750/17325=15750
                // ppal of 15750 => 15000 (following ratio principal-fee of 15000 and 750)
                // borrowed original (15000) - 15000 = 0
                expect(mp.borrowed).to.be.eq(0);
              });

              it("THEN supplies are correctly updated", async () => {
                expect(mp.supplied).to.eq(
                  parseUnits((depositAmount + 10000).toString()) // 1M + 10k deposit
                );
                expect(mp.suppliedSP).to.eq(parseUnits("0"));
              });
              it("THEN the debtCovered was equal to full repayAmount", async () => {
                // debtCovered=17325*15750/17325=15750
                expect(returnValues.debtCovered).to.eq(parseUnits("15750"));
              });
              it("THEN earningsTreasury receive the 10% of penalties (they were supporting this borrow)", async () => {
                // 17325 - 15750 = 1575 (10% of the debt)
                expect(returnValues.earningsTreasury).to.gt(parseUnits("1574"));
                expect(returnValues.earningsTreasury).to.lt(parseUnits("1575"));
              });
              it("THEN the earningsSP returned are 0", async () => {
                expect(returnValues.earningsSP).to.eq(parseUnits("0"));
              });
              it("THEN the spareAmount returned is 2675 (paid 20000 on a 17325 debt)", async () => {
                expect(returnValues.spareAmount).to.be.gt(parseUnits("2675.0"));
                expect(returnValues.spareAmount).to.be.lt(parseUnits("2675.1"));
              });
            });
          });
        });
      });
    });
  });

  describe("PoolAccounting Early Withdrawal / Early Repayment", () => {
    let returnValues: any;
    let mp: any;
<<<<<<< HEAD
    describe("GIVEN a borrowMP of 10000 (500 fees owed by user)", () => {
=======
    let borrowAmount: number;
    let maturityPoolState: MaturityPoolState = {
      borrowFees: parseUnits("0"),
      earningsTreasury: parseUnits("0"),
      earningsUnassigned: parseUnits("0"),
      earningsSP: parseUnits("0"),
      earningsMP: parseUnits("0"),
      earningsDiscounted: parseUnits("0"),
    };

    describe("GIVEN a borrowMP of 10000 (500 fees earned)", () => {
>>>>>>> 47629030
      const fiveDaysToMaturity = nextPoolID - exaTime.ONE_DAY * 5;

      beforeEach(async () => {
        borrowAmount = 10000;
        maturityPoolState.borrowFees = parseUnits("500");

        poolAccountingEnv.switchWallet(laura);
        await mockedInterestRateModel.setBorrowRate(parseUnits("0.05"));
        await poolAccountingEnv.moveInTime(fiveDaysToMaturity);
        await poolAccountingEnv.borrowMP(nextPoolID, borrowAmount.toString());

        mp = await poolAccountingHarness.maturityPools(nextPoolID);
        returnValues = await poolAccountingHarness.returnValues();
        maturityPoolState.borrowFees = returnValues.totalOwedNewBorrow.sub(
          parseUnits(borrowAmount.toString())
        );
      });

      it("THEN all earningsUnassigned should be 500", () => {
        expect(mp.earningsUnassigned).to.eq(parseUnits("500"));
      });

      describe("WHEN an early repayment of 5250", () => {
        beforeEach(async () => {
          await poolAccountingEnv.repayMP(nextPoolID, "5250");
          returnValues = await poolAccountingHarness.returnValues();
          mp = await poolAccountingHarness.maturityPools(nextPoolID);
          maturityPoolState.earningsDiscounted = returnValues.spareAmount;
        });
        it("THEN borrowed is 5000", async () => {
          expect(mp.borrowed).to.eq(parseUnits("5000"));
        });
        it("THEN all earningsUnassigned should be 250", async () => {
          expect(mp.earningsUnassigned).to.eq(parseUnits("250"));
        });
        it("THEN the debtCovered returned is 5250", async () => {
          expect(returnValues.debtCovered).eq(parseUnits("5250"));
        });
        it("THEN the earningsSP returned are 0", async () => {
          expect(returnValues.earningsSP).eq(parseUnits("0")); // no seconds passed since last accrual
        });
        it("THEN the spareAmount returned is 250 (got a discount)", async () => {
          expect(returnValues.spareAmount).to.eq(parseUnits("250"));
        });

        describe("AND WHEN an early repayment of 5250", () => {
          beforeEach(async () => {
            await poolAccountingEnv.repayMP(nextPoolID, "5250");
            returnValues = await poolAccountingHarness.returnValues();
            mp = await poolAccountingHarness.maturityPools(nextPoolID);
            maturityPoolState.earningsDiscounted =
              maturityPoolState.earningsDiscounted.add(
                returnValues.spareAmount
              );
          });
          it("THEN borrowed is 0", async () => {
            expect(mp.borrowed).to.eq(0);
          });
          it("THEN suppliedSP is 0", async () => {
            expect(mp.suppliedSP).to.eq(0);
          });
          it("THEN all earningsUnassigned should be 0", async () => {
            expect(mp.earningsUnassigned).to.eq(parseUnits("0"));
          });
          it("THEN the debtCovered returned is 5250", async () => {
            expect(returnValues.debtCovered).eq(parseUnits("5250"));
          });
          it("THEN the earningsSP returned are 0", async () => {
            expect(returnValues.earningsSP).eq(parseUnits("0")); // no seconds passed since last accrual
          });
          it("THEN the spareAmount returned is 250 (got a discount)", async () => {
            expect(returnValues.spareAmount).to.eq(parseUnits("250"));
          });
          it("THEN the borrow fees are equal to all earnings distributed", async () => {
            expect(maturityPoolState.borrowFees).to.eq(
              poolAccountingEnv.getAllEarnings(maturityPoolState)
            );
          });
        });
      });
    });

    describe("GIVEN a borrowMP of 5000 (250 fees owed by user) AND a depositMP of 5000", () => {
      const fiveDaysToMaturity = nextPoolID - exaTime.ONE_DAY * 5;

      beforeEach(async () => {
        borrowAmount = 5000;

        poolAccountingEnv.switchWallet(laura);
        await mockedInterestRateModel.setBorrowRate(parseUnits("0.05"));
        await poolAccountingEnv.moveInTime(fiveDaysToMaturity);
        await poolAccountingEnv.borrowMP(nextPoolID, borrowAmount.toString());
        await poolAccountingEnv.depositMP(nextPoolID, "5000");

        returnValues = await poolAccountingHarness.returnValues();
        mp = await poolAccountingHarness.maturityPools(nextPoolID);
        maturityPoolState.earningsMP = returnValues.currentTotalDeposit.sub(
          parseUnits("5000")
        );
        maturityPoolState.borrowFees = returnValues.totalOwedNewBorrow.sub(
          parseUnits(borrowAmount.toString())
        );
        maturityPoolState.earningsDiscounted = parseUnits("0");
      });
      it("THEN all earningsUnassigned should be 0", async () => {
        expect(mp.earningsUnassigned).to.eq(parseUnits("0"));
      });
      it("THEN the earningsSP returned are 0", async () => {
        expect(returnValues.earningsSP).eq(parseUnits("0"));
      });
      it("THEN the currentTotalDeposit returned is 5000 + 250 (earned fees)", async () => {
        expect(returnValues.currentTotalDeposit).eq(parseUnits("5250"));
      });

      describe("WHEN an early repayment of 5250", () => {
        beforeEach(async () => {
          await poolAccountingEnv.repayMP(nextPoolID, "5250");
          returnValues = await poolAccountingHarness.returnValues();
          mp = await poolAccountingHarness.maturityPools(nextPoolID);
        });
        it("THEN borrowed is 0", async () => {
          expect(mp.borrowed).to.eq(parseUnits("0"));
        });
        it("THEN all earningsUnassigned should be 0", async () => {
          expect(mp.earningsUnassigned).to.eq(parseUnits("0"));
        });
        it("THEN the earningsSP returned are 0", async () => {
          expect(returnValues.earningsSP).eq(parseUnits("0"));
        });
        it("THEN the debtCovered returned is 5250", async () => {
          expect(returnValues.debtCovered).eq(parseUnits("5250"));
        });
        it("THEN the spareAmount returned is 0 (didn't get a discount since it was gotten all before)", async () => {
          expect(returnValues.spareAmount).to.eq(parseUnits("0"));
        });
        it("THEN the borrow fees are equal to all earnings distributed", async () => {
          expect(maturityPoolState.borrowFees).to.eq(
            poolAccountingEnv.getAllEarnings(maturityPoolState)
          );
        });
      });
    });

    describe("User receives more money than deposited for repaying earlier", () => {
      describe("GIVEN a borrowMP of 10000 (500 fees owed by user)", () => {
        const fiveDaysToMaturity = nextPoolID - exaTime.ONE_DAY * 5;

        beforeEach(async () => {
          poolAccountingEnv.switchWallet(laura);
          await mockedInterestRateModel.setBorrowRate(parseUnits("0.05"));
          await poolAccountingEnv.moveInTime(fiveDaysToMaturity);
          await poolAccountingEnv.borrowMP(nextPoolID, "10000");
          mp = await poolAccountingHarness.maturityPools(nextPoolID);
        });

        it("THEN all earningsUnassigned should be 500", () => {
          expect(mp.earningsUnassigned).to.eq(parseUnits("500"));
        });

        describe("GIVEN a borrowMP of 10000 (10000 fees owed by user)", () => {
          beforeEach(async () => {
            poolAccountingEnv.switchWallet(tina);
            await mockedInterestRateModel.setBorrowRate(parseUnits("1")); // Crazy FEE
            await poolAccountingEnv.borrowMP(nextPoolID, "10000", "20000"); // ... and we accept it
            mp = await poolAccountingHarness.maturityPools(nextPoolID);
          });

          it("THEN all earningsUnassigned should be 10500", async () => {
            expect(mp.earningsUnassigned).to.eq(parseUnits("10500"));
          });

          describe("WHEN an early repayment of 10500", () => {
            beforeEach(async () => {
              poolAccountingEnv.switchWallet(laura);
              await poolAccountingEnv.repayMP(nextPoolID, "10500");
              returnValues = await poolAccountingHarness.returnValues();
              mp = await poolAccountingHarness.maturityPools(nextPoolID);
            });
            it("THEN borrowed is 10000", async () => {
              expect(mp.borrowed).to.eq(parseUnits("10000"));
            });
            it("THEN all earningsUnassigned should be 5250", async () => {
              expect(mp.earningsUnassigned).to.eq(parseUnits("5250"));
            });
            it("THEN the debtCovered returned is 10500", async () => {
              expect(returnValues.debtCovered).eq(parseUnits("10500"));
            });
            it("THEN the earningsSP returned are 0", async () => {
              expect(returnValues.earningsSP).eq(parseUnits("0"));
            });
            it("THEN the earningsTreasury returned are 0", async () => {
              expect(returnValues.earningsTreasury).eq(parseUnits("0"));
            });
            it("THEN the spareAmount returned is 5250 (got a BIG discount)", async () => {
              expect(returnValues.spareAmount).to.eq(parseUnits("5250"));
            });
          });
        });
      });
    });
  });

  afterEach(async () => {
    await ethers.provider.send("evm_revert", [snapshot]);
    await ethers.provider.send("evm_mine", []);
  });
});<|MERGE_RESOLUTION|>--- conflicted
+++ resolved
@@ -892,9 +892,6 @@
   describe("PoolAccounting Early Withdrawal / Early Repayment", () => {
     let returnValues: any;
     let mp: any;
-<<<<<<< HEAD
-    describe("GIVEN a borrowMP of 10000 (500 fees owed by user)", () => {
-=======
     let borrowAmount: number;
     let maturityPoolState: MaturityPoolState = {
       borrowFees: parseUnits("0"),
@@ -905,8 +902,7 @@
       earningsDiscounted: parseUnits("0"),
     };
 
-    describe("GIVEN a borrowMP of 10000 (500 fees earned)", () => {
->>>>>>> 47629030
+    describe("GIVEN a borrowMP of 10000 (500 fees owed by user)", () => {
       const fiveDaysToMaturity = nextPoolID - exaTime.ONE_DAY * 5;
 
       beforeEach(async () => {
