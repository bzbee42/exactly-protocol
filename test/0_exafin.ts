import { expect } from "chai";
import { ethers } from "hardhat"
<<<<<<< HEAD
import { Contract, BigNumber } from "ethers"
import { ExactlyEnv, parseBorrowEvent, parseSupplyEvent } from "./exactlyUtils"
import { parseUnits } from "ethers/lib/utils";
=======
import { parseUnits } from "@ethersproject/units";
import { Contract } from "ethers"
import { parseSupplyEvent } from "./exactlyUtils"
import { SignerWithAddress } from "@nomiclabs/hardhat-ethers/signers";
>>>>>>> b757ca1c

Error.stackTraceLimit = Infinity;

describe("Exafin", function() {

    let exactlyEnv: ExactlyEnv

    let underlyingToken: Contract
    let exafin: Contract

<<<<<<< HEAD
    let ownerAddress: string
    let userAddress: string

    let tokensCollateralRate = new Map([
        ['DAI', parseUnits("0.8", 18)],
        ['ETH', parseUnits("0.7", 18)]
    ]);

    // Oracle price is in 10**6
    let tokensUSDPrice = new Map([
        ['DAI', parseUnits("1", 6)],
        ['ETH', parseUnits("3100", 6)]
    ]);
=======
    let user: SignerWithAddress
    let owner: SignerWithAddress
>>>>>>> b757ca1c
  
    beforeEach(async () => {
        [owner, user] = await ethers.getSigners()

<<<<<<< HEAD
        exactlyEnv = await ExactlyEnv.create(tokensUSDPrice, tokensCollateralRate)

        underlyingToken = exactlyEnv.getUnderlying("DAI")
        exafin = exactlyEnv.getExafin("DAI")
   })
=======
        const totalSupply = parseUnits("100000000000", 18);
        const SomeToken = await ethers.getContractFactory("SomeToken")
        underlyingToken = await SomeToken.deploy("Fake Stable", "FSTA", totalSupply.toString())
        await underlyingToken.deployed()

        underlyingToken.transfer(user.address, parseUnits("100"))

        const Exafin = await ethers.getContractFactory("Exafin");
        exafin = await Exafin.deploy(underlyingToken.address, "FSTA")
        await exafin.deployed();
    })
>>>>>>> b757ca1c

    it('it allows to give money to a pool', async () => {
        const now = Math.floor(Date.now() / 1000)
        const underlyingAmount = parseUnits("100")
        await underlyingToken.approve(exafin.address, underlyingAmount)

        let tx = await exafin.supply(owner.address, underlyingAmount, now)
        let event = await parseSupplyEvent(tx)

        expect(event.from).to.equal(owner.address)
        expect(event.amount).to.equal(underlyingAmount)
        expect(event.maturityDate).to.equal(now - (now % (86400 * 30)) + 86400 * 30)

        expect(await underlyingToken.balanceOf(exafin.address)).to.equal(underlyingAmount)
    })

    it('it doesnt allow you to directly borrow money', async () => {
        const now = Math.floor(Date.now() / 1000)

        // Using a user account
        let exafinUser = exafin.connect(user)

        // If you expect on the TX, the await goes outside of the expect
        // If you expect on the Result, the await goes inside of the expect
        await expect(
            exafinUser.borrow(user.address, parseUnits("1"), now)
        ).to.be.revertedWith("Ownable: caller is not the owner")
    })

});<|MERGE_RESOLUTION|>--- conflicted
+++ resolved
@@ -1,15 +1,9 @@
 import { expect } from "chai";
 import { ethers } from "hardhat"
-<<<<<<< HEAD
 import { Contract, BigNumber } from "ethers"
 import { ExactlyEnv, parseBorrowEvent, parseSupplyEvent } from "./exactlyUtils"
 import { parseUnits } from "ethers/lib/utils";
-=======
-import { parseUnits } from "@ethersproject/units";
-import { Contract } from "ethers"
-import { parseSupplyEvent } from "./exactlyUtils"
 import { SignerWithAddress } from "@nomiclabs/hardhat-ethers/signers";
->>>>>>> b757ca1c
 
 Error.stackTraceLimit = Infinity;
 
@@ -19,10 +13,6 @@
 
     let underlyingToken: Contract
     let exafin: Contract
-
-<<<<<<< HEAD
-    let ownerAddress: string
-    let userAddress: string
 
     let tokensCollateralRate = new Map([
         ['DAI', parseUnits("0.8", 18)],
@@ -34,33 +24,18 @@
         ['DAI', parseUnits("1", 6)],
         ['ETH', parseUnits("3100", 6)]
     ]);
-=======
+
     let user: SignerWithAddress
     let owner: SignerWithAddress
->>>>>>> b757ca1c
   
     beforeEach(async () => {
         [owner, user] = await ethers.getSigners()
 
-<<<<<<< HEAD
         exactlyEnv = await ExactlyEnv.create(tokensUSDPrice, tokensCollateralRate)
 
         underlyingToken = exactlyEnv.getUnderlying("DAI")
         exafin = exactlyEnv.getExafin("DAI")
-   })
-=======
-        const totalSupply = parseUnits("100000000000", 18);
-        const SomeToken = await ethers.getContractFactory("SomeToken")
-        underlyingToken = await SomeToken.deploy("Fake Stable", "FSTA", totalSupply.toString())
-        await underlyingToken.deployed()
-
-        underlyingToken.transfer(user.address, parseUnits("100"))
-
-        const Exafin = await ethers.getContractFactory("Exafin");
-        exafin = await Exafin.deploy(underlyingToken.address, "FSTA")
-        await exafin.deployed();
     })
->>>>>>> b757ca1c
 
     it('it allows to give money to a pool', async () => {
         const now = Math.floor(Date.now() / 1000)
