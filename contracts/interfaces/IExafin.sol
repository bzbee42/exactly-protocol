--- conflicted
+++ resolved
@@ -33,11 +33,7 @@
         IExafin exafinCollateral,
         uint256 maturityDate
     ) external returns (uint256);
-<<<<<<< HEAD
 
-=======
-    
->>>>>>> 7bbd66fc
     function tokenName() external view returns (string calldata);
 
     function getAccountSnapshot(address who, uint256 timestamp) external view returns (uint256, uint256);
@@ -47,7 +43,10 @@
     function getAuditor() external view returns (IAuditor);
 
     function totalBorrows() external view returns (uint256);
+
     function totalDeposits() external view returns (uint256);
+
     function borrowsOf(address who) external view returns (uint256);
+
     function suppliesOf(address who) external view returns (uint256);
 }