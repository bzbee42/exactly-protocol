// SPDX-License-Identifier: GPL-3.0-or-later
pragma solidity ^0.8.4;

import "@openzeppelin/contracts/token/ERC20/ERC20.sol";
import "./IFlashBorrower.sol";

contract MockedToken is ERC20 {
    uint8 private immutable storedDecimals;
    uint256 private transferCommission = 0;

    /**
     * @dev Constructor that gives msg.sender all of existing tokens.
     */
    constructor(
        string memory name,
        string memory symbol,
        uint8 _decimals,
        uint256 initialSupply
    ) ERC20(name, symbol) {
        _mint(msg.sender, initialSupply);
        storedDecimals = _decimals;
    }

<<<<<<< HEAD
    function setCommission(uint256 _transferCommission) public {
        transferCommission = _transferCommission;
    }

    function transferFrom(
        address sender,
        address recipient,
        uint256 amount
    ) public override returns (bool) {
        amount = ((amount * (1e18 - transferCommission)) / 1e18);
        return super.transferFrom(sender, recipient, amount);
    }

    function transfer(address recipient, uint256 amount)
        public
        override
        returns (bool)
    {
        amount = ((amount * (1e18 - transferCommission)) / 1e18);
        return super.transfer(recipient, amount);
=======
    function flashLoan(uint256 amount) external {
        _mint(msg.sender, amount);
        IFlashBorrower(msg.sender).doThingsWithFlashLoan();
        _burn(msg.sender, amount);
>>>>>>> 3e961edb
    }
}<|MERGE_RESOLUTION|>--- conflicted
+++ resolved
@@ -21,7 +21,6 @@
         storedDecimals = _decimals;
     }
 
-<<<<<<< HEAD
     function setCommission(uint256 _transferCommission) public {
         transferCommission = _transferCommission;
     }
@@ -42,11 +41,11 @@
     {
         amount = ((amount * (1e18 - transferCommission)) / 1e18);
         return super.transfer(recipient, amount);
-=======
+    }
+
     function flashLoan(uint256 amount) external {
         _mint(msg.sender, amount);
         IFlashBorrower(msg.sender).doThingsWithFlashLoan();
         _burn(msg.sender, amount);
->>>>>>> 3e961edb
     }
 }