// SPDX-License-Identifier: GPL-3.0-or-later
pragma solidity ^0.8.4;

import "../utils/PoolLib.sol";
import "../interfaces/IEToken.sol";
import "../interfaces/IInterestRateModel.sol";
import "@openzeppelin/contracts/governance/TimelockController.sol";

contract MaturityPoolHarness {
    using PoolLib for PoolLib.MaturityPool;
    using PoolLib for PoolLib.Debt;

    PoolLib.MaturityPool public maturityPool;
    uint256 public newDebtSP;
    uint256 public smartPoolDebtReduction;
    PoolLib.Debt public scaledDebt;

    function accrueEarnings(uint256 _maturityID) external {
        // TODO: convert block.number to a state variable to have
        // more control over the tests
        maturityPool.accrueEarnings(_maturityID, block.number);
    }

    function addMoney(uint256 _amount) external {
        smartPoolDebtReduction = maturityPool.addMoney(_amount);
    }

    function repayMoney(uint256 _amount) external {
        smartPoolDebtReduction = maturityPool.repayMoney(_amount);
    }

    function takeMoney(uint256 _amount, uint256 _maxDebt) external {
        newDebtSP = maturityPool.takeMoney(_amount, _maxDebt);
    }

    function withdrawMoney(uint256 _amount, uint256 _maxDebt) external {
        newDebtSP = maturityPool.withdrawMoney(_amount, _maxDebt);
    }

    function addFeeSP(uint256 _fee) external {
        maturityPool.addFeeSP(_fee);
    }

    function addFeeMP(uint256 _fee) external {
        maturityPool.addFeeMP(_fee);
    }

    function addFee(uint256 _fee) external {
        maturityPool.addFee(_fee);
    }

<<<<<<< HEAD
    function removeFee(uint256 _fee) external {
        maturityPool.removeFee(_fee);
    }

    function returnFee(uint256 _fee) external {
        maturityPool.returnFee(_fee);
    }

    function scaleProportionally(
        uint256 _scaledDebtPrincipal,
        uint256 _scaledDebtFee,
        uint256 _amount
    ) external {
        scaledDebt.principal = _scaledDebtPrincipal;
        scaledDebt.fee = _scaledDebtFee;
        scaledDebt = scaledDebt.scaleProportionally(_amount);
    }

    function reduceProportionally(
        uint256 _scaledDebtPrincipal,
        uint256 _scaledDebtFee,
        uint256 _amount
    ) external {
        scaledDebt.principal = _scaledDebtPrincipal;
        scaledDebt.fee = _scaledDebtFee;
        scaledDebt = scaledDebt.reduceProportionally(_amount);
=======
        lastFee = interestRateModel.getYieldForDeposit(
            maturityPool.suppliedSP,
            maturityPool.unassignedEarnings,
            _amount,
            1e18 // mpDepositDistributionWeighter -> 100%
        );
        maturityPool.addMoney(_amount);
        maturityPool.takeFee(lastFee);
>>>>>>> aeedc9a9
    }

    function reduceFee(uint256 _scaledDebtFee, uint256 _feeToReduce) external {
        scaledDebt.fee = _scaledDebtFee;
        scaledDebt = scaledDebt.reduceFees(_feeToReduce);
    }
}<|MERGE_RESOLUTION|>--- conflicted
+++ resolved
@@ -49,7 +49,6 @@
         maturityPool.addFee(_fee);
     }
 
-<<<<<<< HEAD
     function removeFee(uint256 _fee) external {
         maturityPool.removeFee(_fee);
     }
@@ -76,16 +75,6 @@
         scaledDebt.principal = _scaledDebtPrincipal;
         scaledDebt.fee = _scaledDebtFee;
         scaledDebt = scaledDebt.reduceProportionally(_amount);
-=======
-        lastFee = interestRateModel.getYieldForDeposit(
-            maturityPool.suppliedSP,
-            maturityPool.unassignedEarnings,
-            _amount,
-            1e18 // mpDepositDistributionWeighter -> 100%
-        );
-        maturityPool.addMoney(_amount);
-        maturityPool.takeFee(lastFee);
->>>>>>> aeedc9a9
     }
 
     function reduceFee(uint256 _scaledDebtFee, uint256 _feeToReduce) external {
