// SPDX-License-Identifier: GPL-3.0-or-later
pragma solidity ^0.8.4;

import "@openzeppelin/contracts/access/AccessControl.sol";
import "@openzeppelin/contracts/utils/math/SafeCast.sol";

import "./interfaces/IExafin.sol";
import "./interfaces/IAuditor.sol";
import "./interfaces/IOracle.sol";
import "./utils/TSUtils.sol";
import "./utils/DecimalMath.sol";
import "./utils/Errors.sol";
import "./utils/ExaLib.sol";
import "hardhat/console.sol";

contract Auditor is IAuditor, AccessControl {
<<<<<<< HEAD
=======

    bytes32 public constant TEAM_ROLE = keccak256("TEAM_ROLE");
>>>>>>> 1af766f1

    using DecimalMath for uint256;
    using SafeCast for uint256;
    using ExaLib for ExaLib.RewardsState;

    bytes32 public constant TEAM_ROLE = keccak256("TEAM_ROLE");

    event MarketListed(address exafin);
    event MarketEntered(address exafin, address account);
    event ActionPaused(address exafin, string action, bool paused);
    event OracleChanged(address newOracle);
    event NewBorrowCap(address indexed exafin, uint newBorrowCap);
    event ExaSpeedUpdated(address exafinAddress, uint256 newSpeed);

    // Protocol Management
    mapping(address => Market) public markets;
    mapping(address => bool) public borrowPaused;
    mapping(address => uint256) public borrowCaps;
    mapping(address => IExafin[]) public accountAssets;
    uint256 public closeFactor = 5e17;
    uint8 public maxFuturePools = 12; // if every 14 days, then 6 months
    address[] public marketsAddress;

    // Rewards Management
    ExaLib.RewardsState public rewardsState;

    IOracle private oracle;

    // Struct to avoid stack too deep
    struct AccountLiquidity {
        uint256 balance;
        uint256 borrowBalance;
        uint256 collateralFactor;
        uint256 oraclePrice;
        uint256 sumCollateral;
        uint256 sumDebt;
    }

<<<<<<< HEAD
    constructor(address _priceOracleAddress, address _exaToken) {
        rewardsState.exaToken = _exaToken;
        oracle = Oracle(_priceOracleAddress);
=======
    constructor(address _priceOracleAddress) {
        oracle = IOracle(_priceOracleAddress);
>>>>>>> 1af766f1
        _setupRole(DEFAULT_ADMIN_ROLE, msg.sender);
        _setupRole(TEAM_ROLE, msg.sender);
    }

    /**
     * @dev Allows wallet to enter certain markets (exafinDAI, exafinETH, etc)
     *      By performing this action, the wallet's money could be used as collateral
     * @param exafins contracts addresses to enable for `msg.sender`
     */
    function enterMarkets(address[] calldata exafins)
        external
    {
        uint256 len = exafins.length;
        for (uint256 i = 0; i < len; i++) {
            IExafin exafin = IExafin(exafins[i]);
            _addToMarket(exafin, msg.sender);
        }
    }

    /**
     * @dev Allows wallet to enter certain markets (exafinDAI, exafinETH, etc)
     *      By performing this action, the wallet's money could be used as collateral
     * @param exafin contracts addresses to enable
     * @param borrower wallet that wants to enter a market
     */
    function _addToMarket(IExafin exafin, address borrower)
        internal
    {
        Market storage marketToJoin = markets[address(exafin)];

        if (!marketToJoin.isListed) {
            revert GenericError(ErrorCode.MARKET_NOT_LISTED);
        }

        if (marketToJoin.accountMembership[borrower] == true) {
            return;
        }

        marketToJoin.accountMembership[borrower] = true;
        accountAssets[borrower].push(exafin);

        emit MarketEntered(address(exafin), borrower);
    }

    /**
     * @dev Function to get account's liquidity for a certain maturity pool
     * @param account wallet to retrieve liquidity for a certain maturity date
     * @param maturityDate timestamp to calculate maturity's pool
     */
    function getAccountLiquidity(address account, uint256 maturityDate)
        public
        view
        override
        returns (
            uint256,
            uint256
        )
    {
        return _accountLiquidity(account, maturityDate, address(0), 0, 0);
    }

    /**
     * @dev Function to get account's liquidity for a certain maturity pool
     * @param account wallet to retrieve liquidity for a certain maturity date
     * @param maturityDate timestamp to calculate maturity's pool
     */
    function _accountLiquidity(
        address account,
        uint256 maturityDate,
        address exafinToSimulate,
        uint256 redeemAmount,
        uint256 borrowAmount
    )
        internal
        view
        returns (
            uint256,
            uint256
        )
    {

        AccountLiquidity memory vars; // Holds all our calculation results

        // For each asset the account is in
        IExafin[] memory assets = accountAssets[account];
        for (uint256 i = 0; i < assets.length; i++) {
            IExafin asset = assets[i];

            // Read the balances
            (vars.balance, vars.borrowBalance) = asset.getAccountSnapshot(
                account,
                maturityDate
            );

            vars.collateralFactor = markets[address(asset)].collateralFactor;

            // Get the normalized price of the asset (18 decimals)
            vars.oraclePrice = oracle.getAssetPrice(asset.tokenName());

            // We sum all the collateral prices
            vars.sumCollateral += vars.balance.mul_(vars.collateralFactor).mul_(
                vars.oraclePrice,
                1e18
            );

            // We sum all the debt
            vars.sumDebt += vars.borrowBalance.mul_(vars.oraclePrice, 1e18);

            // Simulate the effects of borrowing from/lending to a pool
            if (asset == IExafin(exafinToSimulate)) {
                // Calculate the effects of borrowing exafins
                if (borrowAmount != 0) {
                    vars.sumDebt += borrowAmount.mul_(vars.oraclePrice, 1e18);
                }

                // Calculate the effects of redeeming exafins
                // (having less collateral is the same as having more debt for this calculation)
                if (redeemAmount != 0) {
                    vars.sumDebt += redeemAmount
                        .mul_(vars.collateralFactor)
                        .mul_(vars.oraclePrice, 1e18);
                }
            }
        }

        // These are safe, as the underflow condition is checked first
        if (vars.sumCollateral > vars.sumDebt) {
            return (vars.sumCollateral - vars.sumDebt, 0);
        } else {
            return (0, vars.sumDebt - vars.sumCollateral);
        }
    }

    function supplyAllowed(
        address exafinAddress,
        address supplier,
        uint256 supplyAmount,
        uint256 maturityDate
    ) override external {
        supplyAmount;

        if (!markets[exafinAddress].isListed) {
            revert GenericError(ErrorCode.MARKET_NOT_LISTED);
        }

        _requirePoolState(maturityDate, TSUtils.State.VALID);

        rewardsState.updateExaSupplyIndex(block.number, exafinAddress);
        rewardsState.distributeSupplierExa(exafinAddress, supplier);
    }

    function requirePoolState(uint256 maturityDate, TSUtils.State requiredState) external view {
        return _requirePoolState(maturityDate, requiredState);
    }

    function _requirePoolState(uint256 maturityDate, TSUtils.State requiredState) internal view {
        TSUtils.State poolState = TSUtils.getPoolState(block.timestamp, maturityDate, maxFuturePools);
        if(poolState != requiredState) {
            revert UnmatchedPoolState(poolState, requiredState);
        }
    }

    function borrowAllowed(
        address exafinAddress,
        address borrower,
        uint256 borrowAmount,
        uint256 maturityDate
    ) external override {

        if (borrowPaused[exafinAddress]) {
            revert GenericError(ErrorCode.BORROW_PAUSED);
        }

        _requirePoolState(maturityDate, TSUtils.State.VALID); 

        if (!markets[exafinAddress].isListed) {
            revert GenericError(ErrorCode.MARKET_NOT_LISTED);
        }

        if (!markets[exafinAddress].accountMembership[borrower]) {
            // only exafins may call borrowAllowed if borrower not in market
            if (msg.sender != exafinAddress) {
                revert GenericError(ErrorCode.NOT_AN_EXAFIN_SENDER);
            }

            // attempt to add borrower to the market // reverts if error
            _addToMarket(IExafin(msg.sender), borrower);

            // it should be impossible to break the important invariant
            assert(markets[exafinAddress].accountMembership[borrower]);
        }

        // We check that the asset price is valid
        oracle.getAssetPrice(IExafin(exafinAddress).tokenName());

        uint256 borrowCap = borrowCaps[exafinAddress];
        // Borrow cap of 0 corresponds to unlimited borrowing
        if (borrowCap != 0) {
            uint256 totalBorrows = IExafin(exafinAddress).getTotalBorrows(
                maturityDate
            );
            uint256 nextTotalBorrows = totalBorrows + borrowAmount;
            if (nextTotalBorrows >= borrowCap) {
                revert GenericError(ErrorCode.MARKET_BORROW_CAP_REACHED);
            }
        }

        (, uint256 shortfall) = _accountLiquidity(
            borrower,
            maturityDate,
            exafinAddress,
            0,
            borrowAmount
        );
        if (shortfall > 0) {
            revert GenericError(ErrorCode.INSUFFICIENT_LIQUIDITY);
        }

        rewardsState.updateExaBorrowIndex(block.number, exafinAddress);
        rewardsState.distributeBorrowerExa(exafinAddress, borrower);
    }

    function redeemAllowed(
        address exafinAddress,
        address redeemer,
        uint256 redeemTokens,
        uint256 maturityDate
    ) override external {
        if (!markets[exafinAddress].isListed) {
            revert GenericError(ErrorCode.MARKET_NOT_LISTED);
        }

        _requirePoolState(maturityDate, TSUtils.State.MATURED); 

        /* If the redeemer is not 'in' the market, then we can bypass the liquidity check */
        if (!markets[exafinAddress].accountMembership[redeemer]) {
            return;
        }

        /* Otherwise, perform a hypothetical liquidity check to guard against shortfall */
        (, uint256 shortfall) = _accountLiquidity(
            redeemer,
            maturityDate,
            exafinAddress,
            redeemTokens,
            0
        );
        if (shortfall > 0) {
            revert GenericError(ErrorCode.INSUFFICIENT_LIQUIDITY);
        }

        rewardsState.updateExaSupplyIndex(block.number, exafinAddress);
        rewardsState.distributeSupplierExa(exafinAddress, redeemer);
    }

    function repayAllowed(
        address exafinAddress,
        address borrower,
        uint256 maturityDate
    ) override external {

        if (!markets[exafinAddress].isListed) {
            revert GenericError(ErrorCode.MARKET_NOT_LISTED);
        }

        _requirePoolState(maturityDate, TSUtils.State.MATURED);

        rewardsState.updateExaBorrowIndex(block.number, exafinAddress);
        rewardsState.distributeBorrowerExa(exafinAddress, borrower);
    }

    /**
     * @dev Function to calculate the amount of assets to be seized
     *      - when a position is undercollaterized it should be repaid and this functions calculates the 
     *        amount of collateral to be seized
     * @param exafinCollateral market where the assets will be liquidated (should be msg.sender on Exafin.sol)
     * @param exafinBorrowed market from where the debt is pending
     * @param actualRepayAmount repay amount in the borrowed asset
     */
    function liquidateCalculateSeizeAmount(
        address exafinBorrowed,
        address exafinCollateral,
        uint256 actualRepayAmount
    ) override external view returns (uint) {

        /* Read oracle prices for borrowed and collateral markets */
        uint256 priceBorrowed = oracle.getAssetPrice(IExafin(exafinBorrowed).tokenName());
        uint256 priceCollateral = oracle.getAssetPrice(IExafin(exafinCollateral).tokenName());

        uint256 amountInUSD = actualRepayAmount.mul_(priceBorrowed, 1e18);
        uint256 seizeTokens = amountInUSD.div_(priceCollateral, 1e18);

        return seizeTokens;
    }

    /**
     * @dev Function to allow/reject liquidation of assets. This function can be called 
     *      externally, but only will have effect when called from an exafin. 
     * @param exafinCollateral market where the assets will be liquidated (should be msg.sender on Exafin.sol)
     * @param exafinBorrowed market from where the debt is pending
     * @param liquidator address that is liquidating the assets
     * @param borrower address which the assets are being liquidated
     * @param repayAmount amount to be repaid from the debt (outstanding debt * close factor should be bigger than this value)
     * @param maturityDate maturity where the position has a shortfall in liquidity
     */
    function liquidateAllowed(
        address exafinBorrowed,
        address exafinCollateral,
        address liquidator,
        address borrower,
        uint256 repayAmount,
        uint256 maturityDate
    ) override external view {

        if (repayAmount == 0) {
            revert GenericError(ErrorCode.REPAY_ZERO);
        }

        if (borrower == liquidator) {
            revert GenericError(ErrorCode.LIQUIDATOR_NOT_BORROWER);
        }

        // if markets are listed, they have the same auditor
        if (!markets[exafinBorrowed].isListed || !markets[exafinCollateral].isListed) {
            revert GenericError(ErrorCode.MARKET_NOT_LISTED);
        }

        /* The borrower must have shortfall in order to be liquidatable */
        (, uint256 shortfall) = _accountLiquidity(borrower, maturityDate, address(0), 0, 0);
        if (shortfall == 0) {
            revert GenericError(ErrorCode.UNSUFFICIENT_SHORTFALL);
        }

        /* The liquidator may not repay more than what is allowed by the closeFactor */
        (,uint borrowBalance) = IExafin(exafinBorrowed).getAccountSnapshot(borrower, maturityDate);
        uint maxClose = closeFactor.mul_(borrowBalance);
        if (repayAmount > maxClose) {
            revert GenericError(ErrorCode.TOO_MUCH_REPAY);
        }
    }

    /**
     * @dev Function to allow/reject seizing of assets. This function can be called 
     *      externally, but only will have effect when called from an exafin. 
     * @param exafinCollateral market where the assets will be seized (should be msg.sender on Exafin.sol)
     * @param exafinBorrowed market from where the debt will be paid
     * @param liquidator address to validate where the seized assets will be received
     * @param borrower address to validate where the assets will be removed
     */
    function seizeAllowed(
        address exafinCollateral,
        address exafinBorrowed,
        address liquidator,
        address borrower
    ) override external view {

        if (borrower == liquidator) {
            revert GenericError(ErrorCode.LIQUIDATOR_NOT_BORROWER);
        }

        // If markets are listed, they have also the same Auditor
        if (!markets[exafinCollateral].isListed || !markets[exafinBorrowed].isListed) {
            revert GenericError(ErrorCode.MARKET_NOT_LISTED);
        }
    }

    /**
     * @dev Function to enable a certain Exafin market to be used as collateral
     * @param exafin address to add to the protocol
     * @param collateralFactor exafin's collateral factor for the underlying asset
     */
    function enableMarket(
        address exafin,
        uint256 collateralFactor,
        string memory symbol,
        string memory name
    ) public onlyRole(TEAM_ROLE) {
        Market storage market = markets[exafin];

        if (market.isListed) {
            revert GenericError(ErrorCode.MARKET_ALREADY_LISTED);
        }

        if (IExafin(exafin).getAuditor() != this) {
            revert GenericError(ErrorCode.AUDITOR_MISMATCH);
        }

        market.isListed = true;
        market.collateralFactor = collateralFactor;
        market.symbol = symbol;
        market.name = name;

        marketsAddress.push(exafin);

        emit MarketListed(exafin);
    }

    /**
     * @notice Set the given borrow caps for the given exafin markets. Borrowing that brings total borrows to or above borrow cap will revert.
     * @param exafins The addresses of the markets (tokens) to change the borrow caps for
     * @param newBorrowCaps The new borrow cap values in underlying to be set. A value of 0 corresponds to unlimited borrowing.
     */
    function setMarketBorrowCaps(
        address[] calldata exafins,
        uint256[] calldata newBorrowCaps
    ) external onlyRole(TEAM_ROLE) {
        uint numMarkets = exafins.length;
        uint numBorrowCaps = newBorrowCaps.length;

        if (numMarkets == 0 || numMarkets != numBorrowCaps) {
            revert GenericError(ErrorCode.INVALID_SET_BORROW_CAP);
        }

        for(uint i = 0; i < numMarkets; i++) {
            if (!markets[exafins[i]].isListed) {
                revert GenericError(ErrorCode.MARKET_NOT_LISTED);
            }

            borrowCaps[exafins[i]] = newBorrowCaps[i];
            emit NewBorrowCap(exafins[i], newBorrowCaps[i]);
        }
    }

    /**
     * @dev Function to pause/unpause borrowing on a certain market
     * @param exafin address to pause
     * @param paused true/false
     */
    function pauseBorrow(address exafin, bool paused)
        public
        onlyRole(TEAM_ROLE)
        returns (bool)
    {
        if (!markets[exafin].isListed) {
            revert GenericError(ErrorCode.MARKET_NOT_LISTED);
        }

        borrowPaused[address(exafin)] = paused;
        emit ActionPaused(exafin, "Borrow", paused);
        return paused;
    }

    /**
     * @dev Function to set Oracle's to be used
     * @param _priceOracleAddress address of the new oracle
     */
    function setOracle(address _priceOracleAddress) public onlyRole(TEAM_ROLE) {
        oracle = IOracle(_priceOracleAddress);
        emit OracleChanged(_priceOracleAddress);
    }

    /**
     * @notice Set EXA speed for a single market
     * @param exafinAddress The market whose EXA speed to update
     * @param exaSpeed New EXA speed for market
     */
    function setExaSpeed(address exafinAddress, uint256 exaSpeed) external onlyRole(TEAM_ROLE) {
        Market storage market = markets[exafinAddress];
        if(market.isListed == false) {
            revert GenericError(ErrorCode.MARKET_NOT_LISTED);
        }

        if(rewardsState.setExaSpeed(block.number, exafinAddress, exaSpeed) == true) {
            emit ExaSpeedUpdated(exafinAddress, exaSpeed);
        }
    }

    /**
     * @dev Function to retrieve valid future pools
     */
    function getFuturePools() override external view returns (uint256[] memory) {
        return TSUtils.futurePools(block.timestamp, maxFuturePools);
    }

    /**
     * @dev Function to retrieve all markets
     */
    function getMarketAddresses() override external view returns (address[] memory) {
        return marketsAddress;
    }

    /**
     * @dev Function to retrieve supply state for rewards
     */
    function getSupplyState(address exafinAddress) external view returns (MarketRewardsState memory) {
        if(markets[exafinAddress].isListed == false) {
            revert GenericError(ErrorCode.MARKET_NOT_LISTED);
        }

        return rewardsState.exaState[exafinAddress].exaSupplyState;
    }

    /**
     * @dev Function to retrieve supply state for rewards
     */
    function getBorrowState(address exafinAddress) external view returns (MarketRewardsState memory) {
        if(markets[exafinAddress].isListed == false) {
            revert GenericError(ErrorCode.MARKET_NOT_LISTED);
        }

        return rewardsState.exaState[exafinAddress].exaBorrowState;
    }

}<|MERGE_RESOLUTION|>--- conflicted
+++ resolved
@@ -14,11 +14,6 @@
 import "hardhat/console.sol";
 
 contract Auditor is IAuditor, AccessControl {
-<<<<<<< HEAD
-=======
-
-    bytes32 public constant TEAM_ROLE = keccak256("TEAM_ROLE");
->>>>>>> 1af766f1
 
     using DecimalMath for uint256;
     using SafeCast for uint256;
@@ -57,14 +52,9 @@
         uint256 sumDebt;
     }
 
-<<<<<<< HEAD
     constructor(address _priceOracleAddress, address _exaToken) {
         rewardsState.exaToken = _exaToken;
-        oracle = Oracle(_priceOracleAddress);
-=======
-    constructor(address _priceOracleAddress) {
         oracle = IOracle(_priceOracleAddress);
->>>>>>> 1af766f1
         _setupRole(DEFAULT_ADMIN_ROLE, msg.sender);
         _setupRole(TEAM_ROLE, msg.sender);
     }
