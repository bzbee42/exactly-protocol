--- conflicted
+++ resolved
@@ -1,4 +1,3 @@
-<<<<<<< HEAD
 import { task } from "hardhat/config";
 import { HardhatUserConfig } from "hardhat/types";
 import "@nomiclabs/hardhat-waffle";
@@ -8,25 +7,13 @@
 import "hardhat-deploy";
 import "hardhat-deploy-ethers";
 import "hardhat-gas-reporter";
+import chai from "chai";
+import { solidity } from "ethereum-waffle";
 
 import * as dotnev from "dotenv";
 dotnev.config();
-=======
-import { task } from "hardhat/config"
-import { HardhatUserConfig } from "hardhat/types"
-import "@nomiclabs/hardhat-waffle"
-import "@openzeppelin/hardhat-upgrades"
-import "solidity-coverage"
-import "hardhat-abi-exporter"
-import "hardhat-deploy"
-import "hardhat-deploy-ethers"
-import "hardhat-gas-reporter"
-import chai from "chai"
-import { solidity } from "ethereum-waffle"
-import * as fs from 'fs'
->>>>>>> b6d44b8a
 
-chai.use(solidity)
+chai.use(solidity);
 
 task("accounts", "Prints the list of accounts", async (args, hre) => {
   const accounts = await hre.ethers.getSigners();
